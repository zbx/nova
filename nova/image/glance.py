# vim: tabstop=4 shiftwidth=4 softtabstop=4

# Copyright 2010 OpenStack LLC.
# All Rights Reserved.
#
#    Licensed under the Apache License, Version 2.0 (the "License"); you may
#    not use this file except in compliance with the License. You may obtain
#    a copy of the License at
#
#         http://www.apache.org/licenses/LICENSE-2.0
#
#    Unless required by applicable law or agreed to in writing, software
#    distributed under the License is distributed on an "AS IS" BASIS, WITHOUT
#    WARRANTIES OR CONDITIONS OF ANY KIND, either express or implied. See the
#    License for the specific language governing permissions and limitations
#    under the License.

"""Implementation of an image service that uses Glance as the backend"""

from __future__ import absolute_import

import copy
import datetime
import json
import random
from urlparse import urlparse

from glance.common import exception as glance_exception

from nova import exception
from nova import flags
from nova import log as logging
from nova import utils


LOG = logging.getLogger('nova.image.glance')


FLAGS = flags.FLAGS


GlanceClient = utils.import_class('glance.client.Client')


def _parse_image_ref(image_href):
    """Parse an image href into composite parts.

    :param image_href: href of an image
    :returns: a tuple of the form (image_id, host, port)
    :raises ValueError

    """
    o = urlparse(image_href)
    port = o.port or 80
    host = o.netloc.split(':', 1)[0]
    image_id = int(o.path.split('/')[-1])
    return (image_id, host, port)


def _create_glance_client(context, host, port):
    if context.strategy == 'keystone':
        # NOTE(dprince): Glance client just needs auth_tok right? Should we
        # add username and tenant to the creds below?
<<<<<<< HEAD
        creds={'strategy': 'keystone',
               'username': context.user_id,
               'tenant': context.project_id}
=======
        creds = {'strategy': 'keystone',
                 'username': context.user_id,
                 'tenant': context.project_id}
>>>>>>> 9df16b1a
        glance_client = GlanceClient(host, port, auth_tok=context.auth_token,
                                     creds=creds)
    else:
        glance_client = GlanceClient(host, port)
    return glance_client


def pick_glance_api_server():
    """Return which Glance API server to use for the request

    This method provides a very primitive form of load-balancing suitable for
    testing and sandbox environments. In production, it would be better to use
    one IP and route that to a real load-balancer.

        Returns (host, port)
    """
    host_port = random.choice(FLAGS.glance_api_servers)
    host, port_str = host_port.split(':')
    port = int(port_str)
    return host, port


def get_glance_client(context, image_href):
    """Get the correct glance client and id for the given image_href.

    The image_href param can be an href of the form
    http://myglanceserver:9292/images/42, or just an int such as 42. If the
    image_href is an int, then flags are used to create the default
    glance client.

    :param image_href: image ref/id for an image
    :returns: a tuple of the form (glance_client, image_id)

    """
    image_href = image_href or 0
    if str(image_href).isdigit():
        glance_host, glance_port = pick_glance_api_server()
        glance_client = _create_glance_client(context, glance_host,
                                              glance_port)
        return (glance_client, int(image_href))

    try:
        (image_id, host, port) = _parse_image_ref(image_href)
    except ValueError:
        raise exception.InvalidImageRef(image_href=image_href)
    glance_client = _create_glance_client(context, glance_host, glance_port)
    return (glance_client, image_id)
<<<<<<< HEAD
=======


class GlanceImageService(service.BaseImageService):
    """Provides storage and retrieval of disk image objects within Glance."""
>>>>>>> 9df16b1a


class GlanceImageService(object):
    """Provides storage and retrieval of disk image objects within Glance."""

    def __init__(self, client=None):
        self._client = client

    def _get_client(self, context):
        # NOTE(sirp): we want to load balance each request across glance
        # servers. Since GlanceImageService is a long-lived object, `client`
        # is made to choose a new server each time via this property.
        if self._client is not None:
            return self._client
        glance_host, glance_port = pick_glance_api_server()
        return _create_glance_client(context, glance_host, glance_port)

    def index(self, context, **kwargs):
        """Calls out to Glance for a list of images available."""
        params = self._extract_query_params(kwargs)
        image_metas = self._get_images(context, **params)

        images = []
        for image_meta in image_metas:
            # NOTE(sirp): We need to use `get_images_detailed` and not
            # `get_images` here because we need `is_public` and `properties`
            # included so we can filter by user
            if self._is_image_available(context, image_meta):
                meta_subset = utils.subset_dict(image_meta, ('id', 'name'))
                images.append(meta_subset)
        return images

    def detail(self, context, **kwargs):
        """Calls out to Glance for a list of detailed image information."""
        params = self._extract_query_params(kwargs)
        image_metas = self._get_images(context, **params)

        images = []
        for image_meta in image_metas:
            if self._is_image_available(context, image_meta):
                base_image_meta = self._translate_from_glance(image_meta)
                images.append(base_image_meta)
        return images

    def _extract_query_params(self, params):
        _params = {}
        accepted_params = ('filters', 'marker', 'limit',
                           'sort_key', 'sort_dir')
        for param in accepted_params:
            if param in params:
                _params[param] = params.get(param)

        return _params

    def _get_images(self, context, **kwargs):
        """Get image entitites from images service"""

        # ensure filters is a dict
        kwargs['filters'] = kwargs.get('filters') or {}
        # NOTE(vish): don't filter out private images
        kwargs['filters'].setdefault('is_public', 'none')

        client = self._get_client(context)
        return self._fetch_images(client.get_images_detailed, **kwargs)

    def _fetch_images(self, fetch_func, **kwargs):
        """Paginate through results from glance server"""
        images = fetch_func(**kwargs)

        if not images:
            # break out of recursive loop to end pagination
            return

        for image in images:
            yield image

        try:
            # attempt to advance the marker in order to fetch next page
            kwargs['marker'] = images[-1]['id']
        except KeyError:
            raise exception.ImagePaginationFailed()

        try:
            kwargs['limit'] = kwargs['limit'] - len(images)
            # break if we have reached a provided limit
            if kwargs['limit'] <= 0:
                return
        except KeyError:
            # ignore missing limit, just proceed without it
            pass

        for image in self._fetch_images(fetch_func, **kwargs):
            yield image

    def show(self, context, image_id):
        """Returns a dict with image data for the given opaque image id."""
        try:
            image_meta = self._get_client(context).get_image_meta(image_id)
        except glance_exception.NotFound:
            raise exception.ImageNotFound(image_id=image_id)

        if not self._is_image_available(context, image_meta):
            raise exception.ImageNotFound(image_id=image_id)

        base_image_meta = self._translate_from_glance(image_meta)
        return base_image_meta

    def show_by_name(self, context, name):
        """Returns a dict containing image data for the given name."""
        # TODO(vish): replace this with more efficient call when glance
        #             supports it.
        image_metas = self.detail(context)
        for image_meta in image_metas:
            if name == image_meta.get('name'):
                return image_meta
        raise exception.ImageNotFound(image_id=name)

    def get(self, context, image_id, data):
        """Calls out to Glance for metadata and data and writes data."""
        try:
            client = self._get_client(context)
            image_meta, image_chunks = client.get_image(image_id)
        except glance_exception.NotFound:
            raise exception.ImageNotFound(image_id=image_id)

        for chunk in image_chunks:
            data.write(chunk)

        base_image_meta = self._translate_from_glance(image_meta)
        return base_image_meta

    def create(self, context, image_meta, data=None):
        """Store the image data and return the new image id.

        :raises: AlreadyExists if the image already exist.

        """
        # Translate Base -> Service
        LOG.debug(_('Creating image in Glance. Metadata passed in %s'),
                  image_meta)
        sent_service_image_meta = self._translate_to_glance(image_meta)
        LOG.debug(_('Metadata after formatting for Glance %s'),
                  sent_service_image_meta)

        recv_service_image_meta = self._get_client(context).add_image(
            sent_service_image_meta, data)

        # Translate Service -> Base
        base_image_meta = self._translate_from_glance(recv_service_image_meta)
        LOG.debug(_('Metadata returned from Glance formatted for Base %s'),
                  base_image_meta)
        return base_image_meta

    def update(self, context, image_id, image_meta, data=None):
        """Replace the contents of the given image with the new data.

        :raises: ImageNotFound if the image does not exist.

        """
        # NOTE(vish): show is to check if image is available
        self.show(context, image_id)
        image_meta = self._translate_to_glance(image_meta)
        try:
            client = self._get_client(context)
            image_meta = client.update_image(image_id, image_meta, data)
        except glance_exception.NotFound:
            raise exception.ImageNotFound(image_id=image_id)

        base_image_meta = self._translate_from_glance(image_meta)
        return base_image_meta

    def delete(self, context, image_id):
        """Delete the given image.

        :raises: ImageNotFound if the image does not exist.

        """
        # NOTE(vish): show is to check if image is available
        self.show(context, image_id)
        try:
            result = self._get_client(context).delete_image(image_id)
        except glance_exception.NotFound:
            raise exception.ImageNotFound(image_id=image_id)
        return result

    def delete_all(self):
        """Clears out all images."""
        pass

    @classmethod
    def _translate_to_glance(cls, image_meta):
        image_meta = _convert_to_string(image_meta)
        image_meta = _remove_read_only(image_meta)
        return image_meta

    @classmethod
    def _translate_from_glance(cls, image_meta):
        image_meta = _limit_attributes(image_meta)
        image_meta = _convert_timestamps_to_datetimes(image_meta)
        image_meta = _convert_from_string(image_meta)
        return image_meta

    @staticmethod
    def _is_image_available(context, image_meta):
        """Check image availability.

        Under Glance, images are always available if the context has
        an auth_token.

        """
        if hasattr(context, 'auth_token') and context.auth_token:
            return True

        if image_meta['is_public'] or context.is_admin:
            return True

        properties = image_meta['properties']

        if context.project_id and ('project_id' in properties):
            return str(properties['project_id']) == str(context.project_id)

        try:
            user_id = properties['user_id']
        except KeyError:
            return False

        return str(user_id) == str(context.user_id)


# utility functions
def _convert_timestamps_to_datetimes(image_meta):
    """Returns image with timestamp fields converted to datetime objects."""
    for attr in ['created_at', 'updated_at', 'deleted_at']:
        if image_meta.get(attr):
            image_meta[attr] = _parse_glance_iso8601_timestamp(
                image_meta[attr])
    return image_meta


def _parse_glance_iso8601_timestamp(timestamp):
    """Parse a subset of iso8601 timestamps into datetime objects."""
    iso_formats = ['%Y-%m-%dT%H:%M:%S.%f', '%Y-%m-%dT%H:%M:%S']

    for iso_format in iso_formats:
        try:
            return datetime.datetime.strptime(timestamp, iso_format)
        except ValueError:
            pass

    raise ValueError(_('%(timestamp)s does not follow any of the '
                       'signatures: %(ISO_FORMATS)s') % locals())


# TODO(yamahata): use block-device-mapping extension to glance
def _json_loads(properties, attr):
    prop = properties[attr]
    if isinstance(prop, basestring):
        properties[attr] = json.loads(prop)


def _json_dumps(properties, attr):
    prop = properties[attr]
    if not isinstance(prop, basestring):
        properties[attr] = json.dumps(prop)


_CONVERT_PROPS = ('block_device_mapping', 'mappings')


def _convert(method, metadata):
    metadata = copy.deepcopy(metadata)  # don't touch original metadata
    properties = metadata.get('properties')
    if properties:
        for attr in _CONVERT_PROPS:
            if attr in properties:
                method(properties, attr)

    return metadata


def _convert_from_string(metadata):
    return _convert(_json_loads, metadata)


def _convert_to_string(metadata):
    return _convert(_json_dumps, metadata)


def _limit_attributes(image_meta):
    IMAGE_ATTRIBUTES = ['size', 'location', 'disk_format',
                        'container_format', 'checksum', 'id',
                        'name', 'created_at', 'updated_at',
                        'deleted_at', 'deleted', 'status',
                        'is_public']
    output = {}
    for attr in IMAGE_ATTRIBUTES:
        output[attr] = image_meta.get(attr)

    output['properties'] = image_meta.get('properties', {})

    return output


def _remove_read_only(image_meta):
    IMAGE_ATTRIBUTES = ['updated_at', 'created_at', 'deleted_at']
    output = copy.deepcopy(image_meta)
    for attr in IMAGE_ATTRIBUTES:
        if attr in output:
            del output[attr]
    return output<|MERGE_RESOLUTION|>--- conflicted
+++ resolved
@@ -61,15 +61,9 @@
     if context.strategy == 'keystone':
         # NOTE(dprince): Glance client just needs auth_tok right? Should we
         # add username and tenant to the creds below?
-<<<<<<< HEAD
-        creds={'strategy': 'keystone',
-               'username': context.user_id,
-               'tenant': context.project_id}
-=======
         creds = {'strategy': 'keystone',
                  'username': context.user_id,
                  'tenant': context.project_id}
->>>>>>> 9df16b1a
         glance_client = GlanceClient(host, port, auth_tok=context.auth_token,
                                      creds=creds)
     else:
@@ -117,13 +111,6 @@
         raise exception.InvalidImageRef(image_href=image_href)
     glance_client = _create_glance_client(context, glance_host, glance_port)
     return (glance_client, image_id)
-<<<<<<< HEAD
-=======
-
-
-class GlanceImageService(service.BaseImageService):
-    """Provides storage and retrieval of disk image objects within Glance."""
->>>>>>> 9df16b1a
 
 
 class GlanceImageService(object):
