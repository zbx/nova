# vim: tabstop=4 shiftwidth=4 softtabstop=4

# Copyright 2010 OpenStack LLC.
# All Rights Reserved.
#
#    Licensed under the Apache License, Version 2.0 (the "License"); you may
#    not use this file except in compliance with the License. You may obtain
#    a copy of the License at
#
#         http://www.apache.org/licenses/LICENSE-2.0
#
#    Unless required by applicable law or agreed to in writing, software
#    distributed under the License is distributed on an "AS IS" BASIS, WITHOUT
#    WARRANTIES OR CONDITIONS OF ANY KIND, either express or implied. See the
#    License for the specific language governing permissions and limitations
#    under the License.

"""Implementation of an image service that uses Glance as the backend"""

from __future__ import absolute_import

import datetime

from glance.common import exception as glance_exception

from nova import exception
from nova import flags
from nova import log as logging
from nova import utils
from nova.image import service


LOG = logging.getLogger('nova.image.glance')


FLAGS = flags.FLAGS


GlanceClient = utils.import_class('glance.client.Client')


class GlanceImageService(service.BaseImageService):
    """Provides storage and retrieval of disk image objects within Glance."""

    GLANCE_ONLY_ATTRS = ['size', 'location', 'disk_format',
                         'container_format']

    # NOTE(sirp): Overriding to use _translate_to_service provided by
    # BaseImageService
    SERVICE_IMAGE_ATTRS = service.BaseImageService.BASE_IMAGE_ATTRS +\
                          GLANCE_ONLY_ATTRS

    def __init__(self, client=None):
        # FIXME(sirp): can we avoid dependency-injection here by using
        # stubbing out a fake?
        if client is None:
            self.client = GlanceClient(FLAGS.glance_host, FLAGS.glance_port)
        else:
            self.client = client

    def index(self, context):
        """Calls out to Glance for a list of images available."""
        # NOTE(sirp): We need to use `get_images_detailed` and not
        # `get_images` here because we need `is_public` and `properties`
        # included so we can filter by user
        filtered = []
        image_metas = self.client.get_images_detailed()
        for image_meta in image_metas:
            if self._is_image_available(context, image_meta):
                meta_subset = utils.subset_dict(image_meta, ('id', 'name'))
                filtered.append(meta_subset)
        return filtered

    def detail(self, context):
        """Calls out to Glance for a list of detailed image information."""
        filtered = []
        image_metas = self.client.get_images_detailed()
        for image_meta in image_metas:
            if self._is_image_available(context, image_meta):
                base_image_meta = self._translate_to_base(image_meta)
                filtered.append(base_image_meta)
        return filtered

    def show(self, context, image_id):
        """Returns a dict with image data for the given opaque image id."""
        try:
            image_meta = self.client.get_image_meta(image_id)
        except glance_exception.NotFound:
            raise exception.ImageNotFound(image_id=image_id)

        if not self._is_image_available(context, image_meta):
            raise exception.ImageNotFound(image_id=image_id)

        base_image_meta = self._translate_to_base(image_meta)
        return base_image_meta

    def show_by_name(self, context, name):
        """Returns a dict containing image data for the given name."""
        # TODO(vish): replace this with more efficient call when glance
        #             supports it.
        image_metas = self.detail(context)
        for image_meta in image_metas:
            if name == image_meta.get('name'):
                return image_meta
        raise exception.ImageNotFound(image_id=name)

    def get(self, context, image_id, data):
        """Calls out to Glance for metadata and data and writes data."""
        try:
            image_meta, image_chunks = self.client.get_image(image_id)
        except glance_exception.NotFound:
            raise exception.ImageNotFound(image_id=image_id)

        for chunk in image_chunks:
            data.write(chunk)

        base_image_meta = self._translate_to_base(image_meta)
        return base_image_meta

    def create(self, context, image_meta, data=None):
        """Store the image data and return the new image id.

        :raises: AlreadyExists if the image already exist.

        """
        # Translate Base -> Service
        LOG.debug(_('Creating image in Glance. Metadata passed in %s'),
                  image_meta)
        sent_service_image_meta = self._translate_to_service(image_meta)
        LOG.debug(_('Metadata after formatting for Glance %s'),
                  sent_service_image_meta)

        recv_service_image_meta = self.client.add_image(
            sent_service_image_meta, data)

        # Translate Service -> Base
        base_image_meta = self._translate_to_base(recv_service_image_meta)
        LOG.debug(_('Metadata returned from Glance formatted for Base %s'),
                  base_image_meta)
        return base_image_meta

    def update(self, context, image_id, image_meta, data=None):
        """Replace the contents of the given image with the new data.

<<<<<<< HEAD
        :raises ImageNotFound if the image does not exist.
=======
        :raises: NotFound if the image does not exist.

>>>>>>> 7e01d47e
        """
        # NOTE(vish): show is to check if image is available
        self.show(context, image_id)
        try:
            image_meta = self.client.update_image(image_id, image_meta, data)
        except glance_exception.NotFound:
            raise exception.ImageNotFound(image_id=image_id)

        base_image_meta = self._translate_to_base(image_meta)
        return base_image_meta

    def delete(self, context, image_id):
        """Delete the given image.

        :raises: NotFound if the image does not exist.

<<<<<<< HEAD
        :raises ImageNotFound if the image does not exist.
=======
>>>>>>> 7e01d47e
        """
        # NOTE(vish): show is to check if image is available
        self.show(context, image_id)
        try:
            result = self.client.delete_image(image_id)
        except glance_exception.NotFound:
            raise exception.ImageNotFound(image_id=image_id)
        return result

    def delete_all(self):
        """Clears out all images."""
        pass

    @classmethod
    def _translate_to_base(cls, image_meta):
        """Override translation to handle conversion to datetime objects."""
        image_meta = service.BaseImageService._propertify_metadata(
                        image_meta, cls.SERVICE_IMAGE_ATTRS)
        image_meta = _convert_timestamps_to_datetimes(image_meta)
        return image_meta


# utility functions
def _convert_timestamps_to_datetimes(image_meta):
    """Returns image with timestamp fields converted to datetime objects."""
    for attr in ['created_at', 'updated_at', 'deleted_at']:
        if image_meta.get(attr):
            image_meta[attr] = _parse_glance_iso8601_timestamp(
                image_meta[attr])
    return image_meta


def _parse_glance_iso8601_timestamp(timestamp):
    """Parse a subset of iso8601 timestamps into datetime objects."""
    iso_formats = ['%Y-%m-%dT%H:%M:%S.%f', '%Y-%m-%dT%H:%M:%S']

    for iso_format in iso_formats:
        try:
            return datetime.datetime.strptime(timestamp, iso_format)
        except ValueError:
            pass

    raise ValueError(_('%(timestamp)s does not follow any of the '
                       'signatures: %(ISO_FORMATS)s') % locals())<|MERGE_RESOLUTION|>--- conflicted
+++ resolved
@@ -142,12 +142,8 @@
     def update(self, context, image_id, image_meta, data=None):
         """Replace the contents of the given image with the new data.
 
-<<<<<<< HEAD
-        :raises ImageNotFound if the image does not exist.
-=======
-        :raises: NotFound if the image does not exist.
-
->>>>>>> 7e01d47e
+        :raises: ImageNotFound if the image does not exist.
+
         """
         # NOTE(vish): show is to check if image is available
         self.show(context, image_id)
@@ -162,12 +158,8 @@
     def delete(self, context, image_id):
         """Delete the given image.
 
-        :raises: NotFound if the image does not exist.
-
-<<<<<<< HEAD
-        :raises ImageNotFound if the image does not exist.
-=======
->>>>>>> 7e01d47e
+        :raises: ImageNotFound if the image does not exist.
+
         """
         # NOTE(vish): show is to check if image is available
         self.show(context, image_id)
