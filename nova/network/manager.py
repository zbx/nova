--- conflicted
+++ resolved
@@ -90,15 +90,13 @@
                   'Whether to update dhcp when fixed_ip is disassociated')
 flags.DEFINE_integer('fixed_ip_disassociate_timeout', 600,
                      'Seconds after which a deallocated ip is disassociated')
-<<<<<<< HEAD
+
 flags.DEFINE_bool('use_ipv6', True,
                   'use the ipv6')
-=======
 flags.DEFINE_string('network_host', socket.gethostname(),
                     'Network host to use for ip allocation in flat modes')
 flags.DEFINE_bool('fake_call', False,
                   'If True, skip using the queue and make local calls')
->>>>>>> dd1e36b9
 
 
 class AddressAlreadyAllocated(exception.Error):
@@ -561,11 +559,7 @@
         self.driver.ensure_vlan_bridge(network_ref['vlan'],
                                        network_ref['bridge'],
                                        network_ref)
-<<<<<<< HEAD
-        self.driver.update_dhcp(context, network_id)
-        if(FLAGS.use_ipv6):
-            self.driver.update_ra(context, network_id)
-=======
+
         # NOTE(vish): only ensure this forward if the address hasn't been set
         #             manually.
         if address == FLAGS.vpn_ip:
@@ -574,7 +568,8 @@
                                             network_ref['vpn_private_address'])
         if not FLAGS.fake_network:
             self.driver.update_dhcp(context, network_id)
->>>>>>> dd1e36b9
+            if(FLAGS.use_ipv6):
+                self.driver.update_ra(context, network_id)
 
     @property
     def _bottom_reserved_ips(self):
