# vim: tabstop=4 shiftwidth=4 softtabstop=4

# Copyright 2010 OpenStack LLC.
# All Rights Reserved.
#
#    Licensed under the Apache License, Version 2.0 (the "License"); you may
#    not use this file except in compliance with the License. You may obtain
#    a copy of the License at
#
#         http://www.apache.org/licenses/LICENSE-2.0
#
#    Unless required by applicable law or agreed to in writing, software
#    distributed under the License is distributed on an "AS IS" BASIS, WITHOUT
#    WARRANTIES OR CONDITIONS OF ANY KIND, either express or implied. See the
#    License for the specific language governing permissions and limitations
#    under the License.

"""
Tests of the new image services, both as a service layer,
and as a WSGI layer
"""

import copy
import json
import xml.dom.minidom as minidom

from lxml import etree
import mox
import stubout
import webob

from nova import context
import nova.api.openstack
from nova.api.openstack import images
from nova.api.openstack import xmlutil
from nova import test
from nova.tests.api.openstack import fakes


NS = "{http://docs.openstack.org/compute/api/v1.1}"
ATOMNS = "{http://www.w3.org/2005/Atom}"
NOW_API_FORMAT = "2010-10-11T10:30:22Z"


class ImagesTest(test.TestCase):
    """
    Test of the OpenStack API /images application controller w/Glance.
    """

    def setUp(self):
        """Run before each test."""
        super(ImagesTest, self).setUp()
        self.stubs = stubout.StubOutForTesting()
        fakes.stub_out_networking(self.stubs)
        fakes.stub_out_rate_limiting(self.stubs)
        fakes.stub_out_key_pair_funcs(self.stubs)
        fakes.stub_out_compute_api_snapshot(self.stubs)
        fakes.stub_out_compute_api_backup(self.stubs)
        fakes.stub_out_glance(self.stubs)

    def tearDown(self):
        """Run after each test."""
        self.stubs.UnsetAll()
        super(ImagesTest, self).tearDown()

    def _get_fake_context(self):
        class Context(object):
            project_id = 'fake'
            auth_token = True
        return Context()

    def test_get_image_index(self):
        request = webob.Request.blank('/v1.0/images')
        app = fakes.wsgi_app(fake_auth_context=self._get_fake_context())
        response = request.get_response(app)

        response_dict = json.loads(response.body)
        response_list = response_dict["images"]

<<<<<<< HEAD
        expected = [{'id': 123, 'name': 'public image'},
                    {'id': 124, 'name': 'queued snapshot'},
                    {'id': 125, 'name': 'saving snapshot'},
                    {'id': 126, 'name': 'active snapshot'},
                    {'id': 127, 'name': 'killed snapshot'},
                    {'id': 128, 'name': 'deleted snapshot'},
                    {'id': 129, 'name': 'pending_delete snapshot'},
                    {'id': 130, 'name': 'active UUID snapshot'},
                    {'id': 132, 'name': None}]
=======
        expected = [{'id': '123', 'name': 'public image'},
                    {'id': '124', 'name': 'queued snapshot'},
                    {'id': '125', 'name': 'saving snapshot'},
                    {'id': '126', 'name': 'active snapshot'},
                    {'id': '127', 'name': 'killed snapshot'},
                    {'id': '128', 'name': 'deleted snapshot'},
                    {'id': '129', 'name': 'pending_delete snapshot'},
                    {'id': '130', 'name': None}]
>>>>>>> 7f1a0a05

        self.assertDictListMatch(response_list, expected)

    def test_get_image(self):
        request = webob.Request.blank('/v1.0/images/123')
        app = fakes.wsgi_app(fake_auth_context=self._get_fake_context())
        response = request.get_response(app)

        self.assertEqual(200, response.status_int)

        actual_image = json.loads(response.body)

        expected_image = {
            "image": {
                "id": "123",
                "name": "public image",
                "updated": NOW_API_FORMAT,
                "created": NOW_API_FORMAT,
                "status": "ACTIVE",
                "progress": 100,
            },
        }

        self.assertDictMatch(expected_image, actual_image)

    def test_get_image_v1_1(self):
        request = webob.Request.blank('/v1.1/fake/images/124')
        app = fakes.wsgi_app(fake_auth_context=self._get_fake_context())
        response = request.get_response(app)

        actual_image = json.loads(response.body)

        href = "http://localhost/v1.1/fake/images/124"
        bookmark = "http://localhost/fake/images/124"
        server_href = "http://localhost/v1.1/servers/42"
        server_bookmark = "http://localhost/servers/42"

        expected_image = {
            "image": {
<<<<<<< HEAD
                "id": '124',
=======
                "id": "124",
>>>>>>> 7f1a0a05
                "name": "queued snapshot",
                "updated": NOW_API_FORMAT,
                "created": NOW_API_FORMAT,
                "status": "SAVING",
                "progress": 0,
                'server': {
                    'id': '42',
                    "links": [{
                        "rel": "self",
                        "href": server_href,
                    },
                    {
                        "rel": "bookmark",
                        "href": server_bookmark,
                    }],
                },
                "metadata": {
                    "instance_ref": "http://localhost/v1.1/servers/42",
                    "user_id": "fake",
                },
                "links": [{
                    "rel": "self",
                    "href": href,
                },
                {
                    "rel": "bookmark",
                    "href": bookmark,
                }],
            },
        }

        self.assertEqual(expected_image, actual_image)

    def test_get_image_xml(self):
        request = webob.Request.blank('/v1.0/images/123')
        request.accept = "application/xml"
        app = fakes.wsgi_app(fake_auth_context=self._get_fake_context())
        response = request.get_response(app)

        actual_image = minidom.parseString(response.body.replace("  ", ""))

        expected_now = NOW_API_FORMAT
        expected_image = minidom.parseString("""
            <image id="123"
                    name="public image"
                    updated="%(expected_now)s"
                    created="%(expected_now)s"
                    status="ACTIVE"
                    progress="100"
                    xmlns="http://docs.rackspacecloud.com/servers/api/v1.0" />
        """ % (locals()))

        self.assertEqual(expected_image.toxml(), actual_image.toxml())

    def test_get_image_xml_no_name(self):
<<<<<<< HEAD
        request = webob.Request.blank('/v1.0/images/132')
=======
        request = webob.Request.blank('/v1.0/images/130')
>>>>>>> 7f1a0a05
        request.accept = "application/xml"
        app = fakes.wsgi_app(fake_auth_context=self._get_fake_context())
        response = request.get_response(app)

        actual_image = minidom.parseString(response.body.replace("  ", ""))

        expected_now = NOW_API_FORMAT
        expected_image = minidom.parseString("""
<<<<<<< HEAD
            <image id="132"
=======
            <image id="130"
>>>>>>> 7f1a0a05
                    name="None"
                    updated="%(expected_now)s"
                    created="%(expected_now)s"
                    status="ACTIVE"
                    progress="100"
                    xmlns="http://docs.rackspacecloud.com/servers/api/v1.0" />
        """ % (locals()))

        self.assertEqual(expected_image.toxml(), actual_image.toxml())

    def test_get_image_404_json(self):
        request = webob.Request.blank('/v1.0/images/NonExistantImage')
        response = request.get_response(fakes.wsgi_app())
        self.assertEqual(404, response.status_int)

        expected = {
            "itemNotFound": {
                "message": "Image not found.",
                "code": 404,
            },
        }

        actual = json.loads(response.body)

        self.assertEqual(expected, actual)

    def test_get_image_404_xml(self):
        request = webob.Request.blank('/v1.0/images/NonExistantImage')
        request.accept = "application/xml"
        response = request.get_response(fakes.wsgi_app())
        self.assertEqual(404, response.status_int)

        expected = minidom.parseString("""
            <itemNotFound code="404"
                    xmlns="http://docs.rackspacecloud.com/servers/api/v1.0">
                <message>
                    Image not found.
                </message>
            </itemNotFound>
        """.replace("  ", ""))

        actual = minidom.parseString(response.body.replace("  ", ""))

        self.assertEqual(expected.toxml(), actual.toxml())

    def test_get_image_404_v1_1_json(self):
        request = webob.Request.blank('/v1.1/fake/images/NonExistantImage')
        response = request.get_response(fakes.wsgi_app())
        self.assertEqual(404, response.status_int)

        expected = {
            "itemNotFound": {
                "message": "Image not found.",
                "code": 404,
            },
        }

        actual = json.loads(response.body)

        self.assertEqual(expected, actual)

    def test_get_image_404_v1_1_xml(self):
        request = webob.Request.blank('/v1.1/fake/images/NonExistantImage')
        request.accept = "application/xml"
        response = request.get_response(fakes.wsgi_app())
        self.assertEqual(404, response.status_int)

        # NOTE(justinsb): I believe this should still use the v1.0 XSD,
        # because the element hasn't changed definition
        expected = minidom.parseString("""
            <itemNotFound code="404"
                    xmlns="http://docs.openstack.org/compute/api/v1.1">
                <message>
                    Image not found.
                </message>
            </itemNotFound>
        """.replace("  ", ""))

        actual = minidom.parseString(response.body.replace("  ", ""))

        self.assertEqual(expected.toxml(), actual.toxml())

    def test_get_image_index_v1_1(self):
        request = webob.Request.blank('/v1.1/fake/images')
        app = fakes.wsgi_app(fake_auth_context=self._get_fake_context())
        response = request.get_response(app)

        response_dict = json.loads(response.body)
        response_list = response_dict["images"]

<<<<<<< HEAD
        fixtures = copy.copy(self.fixtures)

        for image in fixtures:
            if not self._applicable_fixture(image, "fake"):
                fixtures.remove(image)
                continue

            href = "http://localhost/v1.1/fake/images/%s" % image["id"]
            bookmark = "http://localhost/fake/images/%s" % image["id"]
            test_image = {
                "id": "%s" % image["id"],
                "name": image["name"],
=======
        expected = [
            {
                "id": "123",
                "name": "public image",
                "links": [
                    {
                        "rel": "self",
                        "href": "http://localhost/v1.1/fake/images/123",
                    },
                    {
                        "rel": "bookmark",
                        "href": "http://localhost/fake/images/123",
                    },
                ],
            },
            {
                "id": "124",
                "name": "queued snapshot",
                "links": [
                    {
                        "rel": "self",
                        "href": "http://localhost/v1.1/fake/images/124",
                    },
                    {
                        "rel": "bookmark",
                        "href": "http://localhost/fake/images/124",
                    },
                ],
            },
            {
                "id": "125",
                "name": "saving snapshot",
                "links": [
                    {
                        "rel": "self",
                        "href": "http://localhost/v1.1/fake/images/125",
                    },
                    {
                        "rel": "bookmark",
                        "href": "http://localhost/fake/images/125",
                    },
                ],
            },
            {
                "id": "126",
                "name": "active snapshot",
                "links": [
                    {
                        "rel": "self",
                        "href": "http://localhost/v1.1/fake/images/126",
                    },
                    {
                        "rel": "bookmark",
                        "href": "http://localhost/fake/images/126",
                    },
                ],
            },
            {
                "id": "127",
                "name": "killed snapshot",
                "links": [
                    {
                        "rel": "self",
                        "href": "http://localhost/v1.1/fake/images/127",
                    },
                    {
                        "rel": "bookmark",
                        "href": "http://localhost/fake/images/127",
                    },
                ],
            },
            {
                "id": "128",
                "name": "deleted snapshot",
                "links": [
                    {
                        "rel": "self",
                        "href": "http://localhost/v1.1/fake/images/128",
                    },
                    {
                        "rel": "bookmark",
                        "href": "http://localhost/fake/images/128",
                    },
                ],
            },
            {
                "id": "129",
                "name": "pending_delete snapshot",
>>>>>>> 7f1a0a05
                "links": [
                    {
                        "rel": "self",
                        "href": "http://localhost/v1.1/fake/images/129",
                    },
                    {
                        "rel": "bookmark",
                        "href": "http://localhost/fake/images/129",
                    },
                ],
            },
            {
                "id": "130",
                "name": None,
                "links": [
                    {
                        "rel": "self",
                        "href": "http://localhost/v1.1/fake/images/130",
                    },
                    {
                        "rel": "bookmark",
                        "href": "http://localhost/fake/images/130",
                    },
                ],
            },
        ]

        self.assertDictListMatch(response_list, expected)

    def test_get_image_details(self):
        request = webob.Request.blank('/v1.0/images/detail')
        app = fakes.wsgi_app(fake_auth_context=self._get_fake_context())
        response = request.get_response(app)

        response_dict = json.loads(response.body)
        response_list = response_dict["images"]

        expected = [{
            'id': '123',
            'name': 'public image',
            'updated': NOW_API_FORMAT,
            'created': NOW_API_FORMAT,
            'status': 'ACTIVE',
            'progress': 100,
        },
        {
            'id': '124',
            'name': 'queued snapshot',
            'updated': NOW_API_FORMAT,
            'created': NOW_API_FORMAT,
            'status': 'SAVING',
            'progress': 0,
        },
        {
            'id': '125',
            'name': 'saving snapshot',
            'updated': NOW_API_FORMAT,
            'created': NOW_API_FORMAT,
            'status': 'SAVING',
            'progress': 0,
        },
        {
            'id': '126',
            'name': 'active snapshot',
            'updated': NOW_API_FORMAT,
            'created': NOW_API_FORMAT,
            'status': 'ACTIVE',
            'progress': 100,
        },
        {
            'id': '127',
            'name': 'killed snapshot',
            'updated': NOW_API_FORMAT,
            'created': NOW_API_FORMAT,
            'status': 'ERROR',
            'progress': 0,
        },
        {
            'id': '128',
            'name': 'deleted snapshot',
            'updated': NOW_API_FORMAT,
            'created': NOW_API_FORMAT,
            'status': 'DELETED',
            'progress': 0,
        },
        {
            'id': '129',
            'name': 'pending_delete snapshot',
            'updated': NOW_API_FORMAT,
            'created': NOW_API_FORMAT,
            'status': 'DELETED',
            'progress': 0,
        },
        {
<<<<<<< HEAD
            'id': 130,
            'name': 'active UUID snapshot',
            'updated': self.NOW_API_FORMAT,
            'created': self.NOW_API_FORMAT,
            'status': 'ACTIVE',
            'progress': 100,
        },
        {
            'id': 132,
=======
            'id': '130',
>>>>>>> 7f1a0a05
            'name': None,
            'updated': NOW_API_FORMAT,
            'created': NOW_API_FORMAT,
            'status': 'ACTIVE',
            'progress': 100,
        }]

        self.assertDictListMatch(expected, response_list)

    def test_get_image_details_v1_1(self):
        request = webob.Request.blank('/v1.1/fake/images/detail')
        app = fakes.wsgi_app(fake_auth_context=self._get_fake_context())
        response = request.get_response(app)

        response_dict = json.loads(response.body)
        response_list = response_dict["images"]
        server_href = "http://localhost/v1.1/servers/42"
        server_bookmark = "http://localhost/servers/42"
        server_uuid_href = "http://localhost/v1.1/servers/cb8360cb"
        server_uuid_bookmark = "http://localhost/servers/cb8360cb"

        expected = [{
            'id': '123',
            'name': 'public image',
            'metadata': {'key1': 'value1'},
            'updated': NOW_API_FORMAT,
            'created': NOW_API_FORMAT,
            'status': 'ACTIVE',
            'progress': 100,
            "links": [{
                "rel": "self",
                "href": "http://localhost/v1.1/fake/images/123",
            },
            {
                "rel": "bookmark",
                "href": "http://localhost/fake/images/123",
            }],
        },
        {
            'id': '124',
            'name': 'queued snapshot',
            'metadata': {
                u'instance_ref': u'http://localhost/v1.1/servers/42',
                u'user_id': u'fake',
            },
            'updated': NOW_API_FORMAT,
            'created': NOW_API_FORMAT,
            'status': 'SAVING',
            'progress': 0,
            'server': {
                'id': '42',
                "links": [{
                    "rel": "self",
                    "href": server_href,
                },
                {
                    "rel": "bookmark",
                    "href": server_bookmark,
                }],
            },
            "links": [{
                "rel": "self",
                "href": "http://localhost/v1.1/fake/images/124",
            },
            {
                "rel": "bookmark",
                "href": "http://localhost/fake/images/124",
            }],
        },
        {
            'id': '125',
            'name': 'saving snapshot',
            'metadata': {
                u'instance_ref': u'http://localhost/v1.1/servers/42',
                u'user_id': u'fake',
            },
            'updated': NOW_API_FORMAT,
            'created': NOW_API_FORMAT,
            'status': 'SAVING',
            'progress': 0,
            'server': {
                'id': '42',
                "links": [{
                    "rel": "self",
                    "href": server_href,
                },
                {
                    "rel": "bookmark",
                    "href": server_bookmark,
                }],
            },
            "links": [{
                "rel": "self",
                "href": "http://localhost/v1.1/fake/images/125",
            },
            {
                "rel": "bookmark",
                "href": "http://localhost/fake/images/125",
            }],
        },
        {
            'id': '126',
            'name': 'active snapshot',
            'metadata': {
                u'instance_ref': u'http://localhost/v1.1/servers/42',
                u'user_id': u'fake',
            },
            'updated': NOW_API_FORMAT,
            'created': NOW_API_FORMAT,
            'status': 'ACTIVE',
            'progress': 100,
            'server': {
                'id': '42',
                "links": [{
                    "rel": "self",
                    "href": server_href,
                },
                {
                    "rel": "bookmark",
                    "href": server_bookmark,
                }],
            },
            "links": [{
                "rel": "self",
                "href": "http://localhost/v1.1/fake/images/126",
            },
            {
                "rel": "bookmark",
                "href": "http://localhost/fake/images/126",
            }],
        },
        {
            'id': '127',
            'name': 'killed snapshot',
            'metadata': {
                u'instance_ref': u'http://localhost/v1.1/servers/42',
                u'user_id': u'fake',
            },
            'updated': NOW_API_FORMAT,
            'created': NOW_API_FORMAT,
            'status': 'ERROR',
            'progress': 0,
            'server': {
                'id': '42',
                "links": [{
                    "rel": "self",
                    "href": server_href,
                },
                {
                    "rel": "bookmark",
                    "href": server_bookmark,
                }],
            },
            "links": [{
                "rel": "self",
                "href": "http://localhost/v1.1/fake/images/127",
            },
            {
                "rel": "bookmark",
                "href": "http://localhost/fake/images/127",
            }],
        },
        {
            'id': '128',
            'name': 'deleted snapshot',
            'metadata': {
                u'instance_ref': u'http://localhost/v1.1/servers/42',
                u'user_id': u'fake',
            },
            'updated': NOW_API_FORMAT,
            'created': NOW_API_FORMAT,
            'status': 'DELETED',
            'progress': 0,
            'server': {
                'id': '42',
                "links": [{
                    "rel": "self",
                    "href": server_href,
                },
                {
                    "rel": "bookmark",
                    "href": server_bookmark,
                }],
            },
            "links": [{
                "rel": "self",
                "href": "http://localhost/v1.1/fake/images/128",
            },
            {
                "rel": "bookmark",
                "href": "http://localhost/fake/images/128",
            }],
        },
        {
            'id': '129',
            'name': 'pending_delete snapshot',
            'metadata': {
                u'instance_ref': u'http://localhost/v1.1/servers/42',
                u'user_id': u'fake',
            },
            'updated': NOW_API_FORMAT,
            'created': NOW_API_FORMAT,
            'status': 'DELETED',
            'progress': 0,
            'server': {
                'id': '42',
                "links": [{
                    "rel": "self",
                    "href": server_href,
                },
                {
                    "rel": "bookmark",
                    "href": server_bookmark,
                }],
            },
            "links": [{
                "rel": "self",
                "href": "http://localhost/v1.1/fake/images/129",
            },
            {
                "rel": "bookmark",
                "href": "http://localhost/fake/images/129",
            }],
        },
        {
            'id': '130',
<<<<<<< HEAD
            'name': 'active UUID snapshot',
            'metadata': {
                u'instance_ref': u'http://localhost/v1.1/servers/cb8360cb',
                u'user_id': u'fake',
            },
            'updated': self.NOW_API_FORMAT,
            'created': self.NOW_API_FORMAT,
            'status': 'ACTIVE',
            'progress': 100,
            'server': {
                'id': 'cb8360cb',
                "links": [{
                    "rel": "self",
                    "href": server_uuid_href,
                },
                {
                    "rel": "bookmark",
                    "href": server_uuid_bookmark,
                }],
            },
            "links": [{
                "rel": "self",
                "href": "http://localhost/v1.1/fake/images/130",
            },
            {
                "rel": "bookmark",
                "href": "http://localhost/fake/images/130",
            }],
        },
        {
            'id': '132',
=======
>>>>>>> 7f1a0a05
            'name': None,
            'metadata': {},
            'updated': NOW_API_FORMAT,
            'created': NOW_API_FORMAT,
            'status': 'ACTIVE',
            'progress': 100,
            "links": [{
                "rel": "self",
<<<<<<< HEAD
                "href": "http://localhost/v1.1/fake/images/132",
            },
            {
                "rel": "bookmark",
                "href": "http://localhost/fake/images/132",
=======
                "href": "http://localhost/v1.1/fake/images/130",
            },
            {
                "rel": "bookmark",
                "href": "http://localhost/fake/images/130",
>>>>>>> 7f1a0a05
            }],
        },
        ]

        self.assertDictListMatch(expected, response_list)

    def test_image_filter_with_name(self):
        image_service = self.mox.CreateMockAnything()
        context = self._get_fake_context()
        filters = {'name': 'testname'}
        image_service.index(context, filters=filters).AndReturn([])
        self.mox.ReplayAll()
        request = webob.Request.blank('/v1.1/images?name=testname')
        request.environ['nova.context'] = context
        controller = images.ControllerV11(image_service=image_service)
        controller.index(request)
        self.mox.VerifyAll()

    def test_image_filter_with_status(self):
        image_service = self.mox.CreateMockAnything()
        context = self._get_fake_context()
        filters = {'status': 'ACTIVE'}
        image_service.index(context, filters=filters).AndReturn([])
        self.mox.ReplayAll()
        request = webob.Request.blank('/v1.1/images?status=ACTIVE')
        request.environ['nova.context'] = context
        controller = images.ControllerV11(image_service=image_service)
        controller.index(request)
        self.mox.VerifyAll()

    def test_image_filter_with_property(self):
        image_service = self.mox.CreateMockAnything()
        context = self._get_fake_context()
        filters = {'property-test': '3'}
        image_service.index(context, filters=filters).AndReturn([])
        self.mox.ReplayAll()
        request = webob.Request.blank('/v1.1/images?property-test=3')
        request.environ['nova.context'] = context
        controller = images.ControllerV11(image_service=image_service)
        controller.index(request)
        self.mox.VerifyAll()

    def test_image_filter_server(self):
        image_service = self.mox.CreateMockAnything()
        context = self._get_fake_context()
        # 'server' should be converted to 'property-instance_ref'
        filters = {'property-instance_ref': 'http://localhost:8774/servers/12'}
        image_service.index(context, filters=filters).AndReturn([])
        self.mox.ReplayAll()
        request = webob.Request.blank('/v1.1/images?server='
                                      'http://localhost:8774/servers/12')
        request.environ['nova.context'] = context
        controller = images.ControllerV11(image_service=image_service)
        controller.index(request)
        self.mox.VerifyAll()

    def test_image_filter_changes_since(self):
        image_service = self.mox.CreateMockAnything()
        context = self._get_fake_context()
        filters = {'changes-since': '2011-01-24T17:08Z'}
        image_service.index(context, filters=filters).AndReturn([])
        self.mox.ReplayAll()
        request = webob.Request.blank('/v1.1/images?changes-since='
                                      '2011-01-24T17:08Z')
        request.environ['nova.context'] = context
        controller = images.ControllerV11(image_service=image_service)
        controller.index(request)
        self.mox.VerifyAll()

    def test_image_filter_with_type(self):
        image_service = self.mox.CreateMockAnything()
        context = self._get_fake_context()
        filters = {'property-image_type': 'BASE'}
        image_service.index(context, filters=filters).AndReturn([])
        self.mox.ReplayAll()
        request = webob.Request.blank('/v1.1/images?type=BASE')
        request.environ['nova.context'] = context
        controller = images.ControllerV11(image_service=image_service)
        controller.index(request)
        self.mox.VerifyAll()

    def test_image_filter_not_supported(self):
        image_service = self.mox.CreateMockAnything()
        context = self._get_fake_context()
        filters = {'status': 'ACTIVE'}
        image_service.detail(context, filters=filters).AndReturn([])
        self.mox.ReplayAll()
        request = webob.Request.blank('/v1.1/images?status=ACTIVE&'
                                      'UNSUPPORTEDFILTER=testname')
        request.environ['nova.context'] = context
        controller = images.ControllerV11(image_service=image_service)
        controller.detail(request)
        self.mox.VerifyAll()

    def test_image_no_filters(self):
        image_service = self.mox.CreateMockAnything()
        context = self._get_fake_context()
        filters = {}
        image_service.index(
            context, filters=filters).AndReturn([])
        self.mox.ReplayAll()
        request = webob.Request.blank(
            '/v1.1/images')
        request.environ['nova.context'] = context
        controller = images.ControllerV11(image_service=image_service)
        controller.index(request)
        self.mox.VerifyAll()

    def test_image_detail_filter_with_name(self):
        image_service = self.mox.CreateMockAnything()
        context = self._get_fake_context()
        filters = {'name': 'testname'}
        image_service.detail(context, filters=filters).AndReturn([])
        self.mox.ReplayAll()
        request = webob.Request.blank('/v1.1/fake/images/detail?name=testname')
        request.environ['nova.context'] = context
        controller = images.ControllerV11(image_service=image_service)
        controller.detail(request)
        self.mox.VerifyAll()

    def test_image_detail_filter_with_status(self):
        image_service = self.mox.CreateMockAnything()
        context = self._get_fake_context()
        filters = {'status': 'ACTIVE'}
        image_service.detail(context, filters=filters).AndReturn([])
        self.mox.ReplayAll()
        request = webob.Request.blank('/v1.1/fake/images/detail?status=ACTIVE')
        request.environ['nova.context'] = context
        controller = images.ControllerV11(image_service=image_service)
        controller.detail(request)
        self.mox.VerifyAll()

    def test_image_detail_filter_with_property(self):
        image_service = self.mox.CreateMockAnything()
        context = self._get_fake_context()
        filters = {'property-test': '3'}
        image_service.detail(context, filters=filters).AndReturn([])
        self.mox.ReplayAll()
        request = webob.Request.blank(
            '/v1.1/fake/images/detail?property-test=3')
        request.environ['nova.context'] = context
        controller = images.ControllerV11(image_service=image_service)
        controller.detail(request)
        self.mox.VerifyAll()

    def test_image_detail_filter_server(self):
        image_service = self.mox.CreateMockAnything()
        context = self._get_fake_context()
        # 'server' should be converted to 'property-instance_ref'
        filters = {'property-instance_ref': 'http://localhost:8774/servers/12'}
        image_service.index(context, filters=filters).AndReturn([])
        self.mox.ReplayAll()
        request = webob.Request.blank('/v1.1/fake/images/detail?server='
                                      'http://localhost:8774/servers/12')
        request.environ['nova.context'] = context
        controller = images.ControllerV11(image_service=image_service)
        controller.index(request)
        self.mox.VerifyAll()

    def test_image_detail_filter_changes_since(self):
        image_service = self.mox.CreateMockAnything()
        context = self._get_fake_context()
        filters = {'changes-since': '2011-01-24T17:08Z'}
        image_service.index(context, filters=filters).AndReturn([])
        self.mox.ReplayAll()
        request = webob.Request.blank('/v1.1/fake/images/detail?changes-since='
                                      '2011-01-24T17:08Z')
        request.environ['nova.context'] = context
        controller = images.ControllerV11(image_service=image_service)
        controller.index(request)
        self.mox.VerifyAll()

    def test_image_detail_filter_with_type(self):
        image_service = self.mox.CreateMockAnything()
        context = self._get_fake_context()
        filters = {'property-image_type': 'BASE'}
        image_service.index(context, filters=filters).AndReturn([])
        self.mox.ReplayAll()
        request = webob.Request.blank('/v1.1/fake/images/detail?type=BASE')
        request.environ['nova.context'] = context
        controller = images.ControllerV11(image_service=image_service)
        controller.index(request)
        self.mox.VerifyAll()

    def test_image_detail_filter_not_supported(self):
        image_service = self.mox.CreateMockAnything()
        context = self._get_fake_context()
        filters = {'status': 'ACTIVE'}
        image_service.detail(context, filters=filters).AndReturn([])
        self.mox.ReplayAll()
        request = webob.Request.blank('/v1.1/fake/images/detail?status=ACTIVE&'
                                      'UNSUPPORTEDFILTER=testname')
        request.environ['nova.context'] = context
        controller = images.ControllerV11(image_service=image_service)
        controller.detail(request)
        self.mox.VerifyAll()

    def test_image_detail_no_filters(self):
        image_service = self.mox.CreateMockAnything()
        context = self._get_fake_context()
        filters = {}
        image_service.detail(context, filters=filters).AndReturn([])
        self.mox.ReplayAll()
        request = webob.Request.blank('/v1.1/fake/images/detail')
        request.environ['nova.context'] = context
        controller = images.ControllerV11(image_service=image_service)
        controller.detail(request)
        self.mox.VerifyAll()

    def test_get_image_found(self):
        req = webob.Request.blank('/v1.0/images/123')
        app = fakes.wsgi_app(fake_auth_context=self._get_fake_context())
        res = req.get_response(app)
        image_meta = json.loads(res.body)['image']
        expected = {'id': '123', 'name': 'public image',
                    'updated': NOW_API_FORMAT,
                    'created': NOW_API_FORMAT, 'status': 'ACTIVE',
                    'progress': 100}
        self.assertDictMatch(image_meta, expected)

    def test_get_image_non_existent(self):
        req = webob.Request.blank('/v1.0/images/4242')
        res = req.get_response(fakes.wsgi_app())
        self.assertEqual(res.status_int, 404)

<<<<<<< HEAD
    def test_get_image_not_owned(self):
        """We should return a 404 if we request an image that doesn't belong
        to us
        """
        req = webob.Request.blank('/v1.0/images/131')
        res = req.get_response(fakes.wsgi_app())
        self.assertEqual(res.status_int, 404)

=======
>>>>>>> 7f1a0a05
    def test_create_image(self):
        body = dict(image=dict(serverId='123', name='Snapshot 1'))
        req = webob.Request.blank('/v1.0/images')
        req.method = 'POST'
        req.body = json.dumps(body)
        req.headers["content-type"] = "application/json"
        response = req.get_response(fakes.wsgi_app())
        self.assertEqual(200, response.status_int)
        image_meta = json.loads(response.body)['image']
        self.assertEqual(123, image_meta['serverId'])
        self.assertEqual('Snapshot 1', image_meta['name'])

    def test_create_snapshot_no_name(self):
        """Name is required for snapshots"""
        body = dict(image=dict(serverId='123'))
        req = webob.Request.blank('/v1.0/images')
        req.method = 'POST'
        req.body = json.dumps(body)
        req.headers["content-type"] = "application/json"
        response = req.get_response(fakes.wsgi_app())
        self.assertEqual(400, response.status_int)

    def test_create_image_no_server_id(self):

        body = dict(image=dict(name='Snapshot 1'))
        req = webob.Request.blank('/v1.0/images')
        req.method = 'POST'
        req.body = json.dumps(body)
        req.headers["content-type"] = "application/json"
        response = req.get_response(fakes.wsgi_app())
        self.assertEqual(400, response.status_int)

    def test_create_image_snapshots_disabled(self):
        self.flags(allow_instance_snapshots=False)
        body = dict(image=dict(serverId='123', name='Snapshot 1'))
        req = webob.Request.blank('/v1.0/images')
        req.method = 'POST'
        req.body = json.dumps(body)
        req.headers["content-type"] = "application/json"
        response = req.get_response(fakes.wsgi_app())
        self.assertEqual(400, response.status_int)

<<<<<<< HEAD
    @classmethod
    def _make_image_fixtures(cls):
        image_id = 123
        base_attrs = {'created_at': cls.NOW_GLANCE_FORMAT,
                      'updated_at': cls.NOW_GLANCE_FORMAT,
                      'deleted_at': None,
                      'deleted': False}

        fixtures = []

        def add_fixture(**kwargs):
            kwargs.update(base_attrs)
            fixtures.append(kwargs)

        # Public image
        add_fixture(id=image_id, name='public image', is_public=True,
                    status='active', properties={})
        image_id += 1

        # Snapshots for User 1
        server_ref = 'http://localhost/v1.1/servers/42'
        snapshot_properties = {'instance_ref': server_ref, 'user_id': 'fake'}
        statuses = ('queued', 'saving', 'active', 'killed',
                    'deleted', 'pending_delete')
        for status in statuses:
            add_fixture(id=image_id, name='%s snapshot' % status,
                        is_public=False, status=status,
                        properties=snapshot_properties)
            image_id += 1

        # Snapshot for User 1 with uuid (130)
        server_ref = 'http://localhost/v1.1/servers/cb8360cb'
        snapshot_props = {'instance_ref': server_ref, 'user_id': 'fake'}
        add_fixture(id=image_id, name='active UUID snapshot',
                    is_public=False, status='active',
                    properties=snapshot_props)

        image_id += 1

        # Snapshot for User 2 (131)
        other_snapshot_properties = {'instance_id': '43', 'user_id': 'other'}
        add_fixture(id=image_id, name='someone elses snapshot',
                    is_public=False, status='active',
                    properties=other_snapshot_properties)

        image_id += 1

        # Image without a name
        add_fixture(id=image_id, is_public=True, status='active',
                    properties={})
        image_id += 1

        return fixtures

=======
>>>>>>> 7f1a0a05

class ImageXMLSerializationTest(test.TestCase):

    TIMESTAMP = "2010-10-11T10:30:22Z"
    SERVER_HREF = 'http://localhost/v1.1/servers/123'
    SERVER_BOOKMARK = 'http://localhost/servers/123'
    IMAGE_HREF = 'http://localhost/v1.1/fake/images/%s'
    IMAGE_BOOKMARK = 'http://localhost/fake/images/%s'

    def test_xml_declaration(self):
        serializer = images.ImageXMLSerializer()

        fixture = {
            'image': {
                'id': 1,
                'name': 'Image1',
                'created': self.TIMESTAMP,
                'updated': self.TIMESTAMP,
                'status': 'ACTIVE',
                'progress': 80,
                'server': {
                    'id': '1',
                    'links': [
                        {
                            'href': self.SERVER_HREF,
                            'rel': 'self',
                        },
                        {
                            'href': self.SERVER_BOOKMARK,
                            'rel': 'bookmark',
                        },
                    ],
                },
                'metadata': {
                    'key1': 'value1',
                },
                'links': [
                    {
                        'href': self.IMAGE_HREF % 1,
                        'rel': 'self',
                    },
                    {
                        'href': self.IMAGE_BOOKMARK % 1,
                        'rel': 'bookmark',
                    },
                ],
            },
        }

        output = serializer.serialize(fixture, 'show')
        print output
        has_dec = output.startswith("<?xml version='1.0' encoding='UTF-8'?>")
        self.assertTrue(has_dec)

    def test_show(self):
        serializer = images.ImageXMLSerializer()

        fixture = {
            'image': {
                'id': 1,
                'name': 'Image1',
                'created': self.TIMESTAMP,
                'updated': self.TIMESTAMP,
                'status': 'ACTIVE',
                'progress': 80,
                'server': {
                    'id': '1',
                    'links': [
                        {
                            'href': self.SERVER_HREF,
                            'rel': 'self',
                        },
                        {
                            'href': self.SERVER_BOOKMARK,
                            'rel': 'bookmark',
                        },
                    ],
                },
                'metadata': {
                    'key1': 'value1',
                },
                'links': [
                    {
                        'href': self.IMAGE_HREF % 1,
                        'rel': 'self',
                    },
                    {
                        'href': self.IMAGE_BOOKMARK % 1,
                        'rel': 'bookmark',
                    },
                ],
            },
        }

        output = serializer.serialize(fixture, 'show')
        print output
        root = etree.XML(output)
        xmlutil.validate_schema(root, 'image')
        image_dict = fixture['image']

        for key in ['name', 'id', 'updated', 'created', 'status', 'progress']:
            self.assertEqual(root.get(key), str(image_dict[key]))

        link_nodes = root.findall('{0}link'.format(ATOMNS))
        self.assertEqual(len(link_nodes), 2)
        for i, link in enumerate(image_dict['links']):
            for key, value in link.items():
                self.assertEqual(link_nodes[i].get(key), value)

        metadata_root = root.find('{0}metadata'.format(NS))
        metadata_elems = metadata_root.findall('{0}meta'.format(NS))
        self.assertEqual(len(metadata_elems), 1)
        for i, metadata_elem in enumerate(metadata_elems):
            (meta_key, meta_value) = image_dict['metadata'].items()[i]
            self.assertEqual(str(metadata_elem.get('key')), str(meta_key))
            self.assertEqual(str(metadata_elem.text).strip(), str(meta_value))

        server_root = root.find('{0}server'.format(NS))
        self.assertEqual(server_root.get('id'), image_dict['server']['id'])
        link_nodes = server_root.findall('{0}link'.format(ATOMNS))
        self.assertEqual(len(link_nodes), 2)
        for i, link in enumerate(image_dict['server']['links']):
            for key, value in link.items():
                self.assertEqual(link_nodes[i].get(key), value)

    def test_show_zero_metadata(self):
        serializer = images.ImageXMLSerializer()

        fixture = {
            'image': {
                'id': 1,
                'name': 'Image1',
                'created': self.TIMESTAMP,
                'updated': self.TIMESTAMP,
                'status': 'ACTIVE',
                'server': {
                    'id': '1',
                    'links': [
                        {
                            'href': self.SERVER_HREF,
                            'rel': 'self',
                        },
                        {
                            'href': self.SERVER_BOOKMARK,
                            'rel': 'bookmark',
                        },
                    ],
                },
                'metadata': {},
                'links': [
                    {
                        'href': self.IMAGE_HREF % 1,
                        'rel': 'self',
                    },
                    {
                        'href': self.IMAGE_BOOKMARK % 1,
                        'rel': 'bookmark',
                    },
                ],
            },
        }

        output = serializer.serialize(fixture, 'show')
        print output
        root = etree.XML(output)
        xmlutil.validate_schema(root, 'image')
        image_dict = fixture['image']

        for key in ['name', 'id', 'updated', 'created', 'status']:
            self.assertEqual(root.get(key), str(image_dict[key]))

        link_nodes = root.findall('{0}link'.format(ATOMNS))
        self.assertEqual(len(link_nodes), 2)
        for i, link in enumerate(image_dict['links']):
            for key, value in link.items():
                self.assertEqual(link_nodes[i].get(key), value)

        metadata_root = root.find('{0}metadata'.format(NS))
        meta_nodes = root.findall('{0}meta'.format(ATOMNS))
        self.assertEqual(len(meta_nodes), 0)

        server_root = root.find('{0}server'.format(NS))
        self.assertEqual(server_root.get('id'), image_dict['server']['id'])
        link_nodes = server_root.findall('{0}link'.format(ATOMNS))
        self.assertEqual(len(link_nodes), 2)
        for i, link in enumerate(image_dict['server']['links']):
            for key, value in link.items():
                self.assertEqual(link_nodes[i].get(key), value)

    def test_show_image_no_metadata_key(self):
        serializer = images.ImageXMLSerializer()

        fixture = {
            'image': {
                'id': 1,
                'name': 'Image1',
                'created': self.TIMESTAMP,
                'updated': self.TIMESTAMP,
                'status': 'ACTIVE',
                'server': {
                    'id': '1',
                    'links': [
                        {
                            'href': self.SERVER_HREF,
                            'rel': 'self',
                        },
                        {
                            'href': self.SERVER_BOOKMARK,
                            'rel': 'bookmark',
                        },
                    ],
                },
                'links': [
                    {
                        'href': self.IMAGE_HREF % 1,
                        'rel': 'self',
                    },
                    {
                        'href': self.IMAGE_BOOKMARK % 1,
                        'rel': 'bookmark',
                    },
                ],
            },
        }

        output = serializer.serialize(fixture, 'show')
        print output
        root = etree.XML(output)
        xmlutil.validate_schema(root, 'image')
        image_dict = fixture['image']

        for key in ['name', 'id', 'updated', 'created', 'status']:
            self.assertEqual(root.get(key), str(image_dict[key]))

        link_nodes = root.findall('{0}link'.format(ATOMNS))
        self.assertEqual(len(link_nodes), 2)
        for i, link in enumerate(image_dict['links']):
            for key, value in link.items():
                self.assertEqual(link_nodes[i].get(key), value)

        metadata_root = root.find('{0}metadata'.format(NS))
        meta_nodes = root.findall('{0}meta'.format(ATOMNS))
        self.assertEqual(len(meta_nodes), 0)

        server_root = root.find('{0}server'.format(NS))
        self.assertEqual(server_root.get('id'), image_dict['server']['id'])
        link_nodes = server_root.findall('{0}link'.format(ATOMNS))
        self.assertEqual(len(link_nodes), 2)
        for i, link in enumerate(image_dict['server']['links']):
            for key, value in link.items():
                self.assertEqual(link_nodes[i].get(key), value)

    def test_show_no_server(self):
        serializer = images.ImageXMLSerializer()

        fixture = {
            'image': {
                'id': 1,
                'name': 'Image1',
                'created': self.TIMESTAMP,
                'updated': self.TIMESTAMP,
                'status': 'ACTIVE',
                'metadata': {
                    'key1': 'value1',
                },
                'links': [
                    {
                        'href': self.IMAGE_HREF % 1,
                        'rel': 'self',
                    },
                    {
                        'href': self.IMAGE_BOOKMARK % 1,
                        'rel': 'bookmark',
                    },
                ],
            },
        }

        output = serializer.serialize(fixture, 'show')
        print output
        root = etree.XML(output)
        xmlutil.validate_schema(root, 'image')
        image_dict = fixture['image']

        for key in ['name', 'id', 'updated', 'created', 'status']:
            self.assertEqual(root.get(key), str(image_dict[key]))

        link_nodes = root.findall('{0}link'.format(ATOMNS))
        self.assertEqual(len(link_nodes), 2)
        for i, link in enumerate(image_dict['links']):
            for key, value in link.items():
                self.assertEqual(link_nodes[i].get(key), value)

        metadata_root = root.find('{0}metadata'.format(NS))
        metadata_elems = metadata_root.findall('{0}meta'.format(NS))
        self.assertEqual(len(metadata_elems), 1)
        for i, metadata_elem in enumerate(metadata_elems):
            (meta_key, meta_value) = image_dict['metadata'].items()[i]
            self.assertEqual(str(metadata_elem.get('key')), str(meta_key))
            self.assertEqual(str(metadata_elem.text).strip(), str(meta_value))

        server_root = root.find('{0}server'.format(NS))
        self.assertEqual(server_root, None)

    def test_index(self):
        serializer = images.ImageXMLSerializer()

        fixture = {
            'images': [
                {
                    'id': 1,
                    'name': 'Image1',
                    'links': [
                        {
                            'href': self.IMAGE_HREF % 1,
                            'rel': 'self',
                        },
                        {
                            'href': self.IMAGE_BOOKMARK % 1,
                            'rel': 'bookmark',
                        },
                    ],
                },
                {
                    'id': 2,
                    'name': 'Image2',
                    'links': [
                        {
                            'href': self.IMAGE_HREF % 2,
                            'rel': 'self',
                        },
                        {
                            'href': self.IMAGE_BOOKMARK % 2,
                            'rel': 'bookmark',
                        },
                    ],
                },
            ]
        }

        output = serializer.serialize(fixture, 'index')
        print output
        root = etree.XML(output)
        xmlutil.validate_schema(root, 'images_index')
        image_elems = root.findall('{0}image'.format(NS))
        self.assertEqual(len(image_elems), 2)
        for i, image_elem in enumerate(image_elems):
            image_dict = fixture['images'][i]

            for key in ['name', 'id']:
                self.assertEqual(image_elem.get(key), str(image_dict[key]))

            link_nodes = image_elem.findall('{0}link'.format(ATOMNS))
            self.assertEqual(len(link_nodes), 2)
            for i, link in enumerate(image_dict['links']):
                for key, value in link.items():
                    self.assertEqual(link_nodes[i].get(key), value)

    def test_index_zero_images(self):
        serializer = images.ImageXMLSerializer()

        fixtures = {
            'images': [],
        }

        output = serializer.serialize(fixtures, 'index')
        print output
        root = etree.XML(output)
        xmlutil.validate_schema(root, 'images_index')
        image_elems = root.findall('{0}image'.format(NS))
        self.assertEqual(len(image_elems), 0)

    def test_detail(self):
        serializer = images.ImageXMLSerializer()

        fixture = {
            'images': [
                {
                    'id': 1,
                    'name': 'Image1',
                    'created': self.TIMESTAMP,
                    'updated': self.TIMESTAMP,
                    'status': 'ACTIVE',
                    'server': {
                        'id': '1',
                        'links': [
                            {
                                'href': self.SERVER_HREF,
                                'rel': 'self',
                            },
                            {
                                'href': self.SERVER_BOOKMARK,
                                'rel': 'bookmark',
                            },
                        ],
                    },
                    'links': [
                        {
                            'href': self.IMAGE_HREF % 1,
                            'rel': 'self',
                        },
                        {
                            'href': self.IMAGE_BOOKMARK % 1,
                            'rel': 'bookmark',
                        },
                    ],
                },
                {
                    'id': '2',
                    'name': 'Image2',
                    'created': self.TIMESTAMP,
                    'updated': self.TIMESTAMP,
                    'status': 'SAVING',
                    'progress': 80,
                    'metadata': {
                        'key1': 'value1',
                    },
                    'links': [
                        {
                            'href': self.IMAGE_HREF % 2,
                            'rel': 'self',
                        },
                        {
                            'href': self.IMAGE_BOOKMARK % 2,
                            'rel': 'bookmark',
                        },
                    ],
                },
            ]
        }

        output = serializer.serialize(fixture, 'detail')
        print output
        root = etree.XML(output)
        xmlutil.validate_schema(root, 'images')
        image_elems = root.findall('{0}image'.format(NS))
        self.assertEqual(len(image_elems), 2)
        for i, image_elem in enumerate(image_elems):
            image_dict = fixture['images'][i]

            for key in ['name', 'id', 'updated', 'created', 'status']:
                self.assertEqual(image_elem.get(key), str(image_dict[key]))

            link_nodes = image_elem.findall('{0}link'.format(ATOMNS))
            self.assertEqual(len(link_nodes), 2)
            for i, link in enumerate(image_dict['links']):
                for key, value in link.items():
                    self.assertEqual(link_nodes[i].get(key), value)

            metadata_root = image_elem.find('{0}metadata'.format(NS))
            metadata_elems = metadata_root.findall('{0}meta'.format(NS))<|MERGE_RESOLUTION|>--- conflicted
+++ resolved
@@ -77,17 +77,6 @@
         response_dict = json.loads(response.body)
         response_list = response_dict["images"]
 
-<<<<<<< HEAD
-        expected = [{'id': 123, 'name': 'public image'},
-                    {'id': 124, 'name': 'queued snapshot'},
-                    {'id': 125, 'name': 'saving snapshot'},
-                    {'id': 126, 'name': 'active snapshot'},
-                    {'id': 127, 'name': 'killed snapshot'},
-                    {'id': 128, 'name': 'deleted snapshot'},
-                    {'id': 129, 'name': 'pending_delete snapshot'},
-                    {'id': 130, 'name': 'active UUID snapshot'},
-                    {'id': 132, 'name': None}]
-=======
         expected = [{'id': '123', 'name': 'public image'},
                     {'id': '124', 'name': 'queued snapshot'},
                     {'id': '125', 'name': 'saving snapshot'},
@@ -96,7 +85,6 @@
                     {'id': '128', 'name': 'deleted snapshot'},
                     {'id': '129', 'name': 'pending_delete snapshot'},
                     {'id': '130', 'name': None}]
->>>>>>> 7f1a0a05
 
         self.assertDictListMatch(response_list, expected)
 
@@ -136,11 +124,7 @@
 
         expected_image = {
             "image": {
-<<<<<<< HEAD
-                "id": '124',
-=======
                 "id": "124",
->>>>>>> 7f1a0a05
                 "name": "queued snapshot",
                 "updated": NOW_API_FORMAT,
                 "created": NOW_API_FORMAT,
@@ -196,11 +180,7 @@
         self.assertEqual(expected_image.toxml(), actual_image.toxml())
 
     def test_get_image_xml_no_name(self):
-<<<<<<< HEAD
-        request = webob.Request.blank('/v1.0/images/132')
-=======
         request = webob.Request.blank('/v1.0/images/130')
->>>>>>> 7f1a0a05
         request.accept = "application/xml"
         app = fakes.wsgi_app(fake_auth_context=self._get_fake_context())
         response = request.get_response(app)
@@ -209,11 +189,7 @@
 
         expected_now = NOW_API_FORMAT
         expected_image = minidom.parseString("""
-<<<<<<< HEAD
-            <image id="132"
-=======
             <image id="130"
->>>>>>> 7f1a0a05
                     name="None"
                     updated="%(expected_now)s"
                     created="%(expected_now)s"
@@ -304,20 +280,6 @@
         response_dict = json.loads(response.body)
         response_list = response_dict["images"]
 
-<<<<<<< HEAD
-        fixtures = copy.copy(self.fixtures)
-
-        for image in fixtures:
-            if not self._applicable_fixture(image, "fake"):
-                fixtures.remove(image)
-                continue
-
-            href = "http://localhost/v1.1/fake/images/%s" % image["id"]
-            bookmark = "http://localhost/fake/images/%s" % image["id"]
-            test_image = {
-                "id": "%s" % image["id"],
-                "name": image["name"],
-=======
         expected = [
             {
                 "id": "123",
@@ -406,7 +368,6 @@
             {
                 "id": "129",
                 "name": "pending_delete snapshot",
->>>>>>> 7f1a0a05
                 "links": [
                     {
                         "rel": "self",
@@ -501,19 +462,7 @@
             'progress': 0,
         },
         {
-<<<<<<< HEAD
-            'id': 130,
-            'name': 'active UUID snapshot',
-            'updated': self.NOW_API_FORMAT,
-            'created': self.NOW_API_FORMAT,
-            'status': 'ACTIVE',
-            'progress': 100,
-        },
-        {
-            'id': 132,
-=======
             'id': '130',
->>>>>>> 7f1a0a05
             'name': None,
             'updated': NOW_API_FORMAT,
             'created': NOW_API_FORMAT,
@@ -532,8 +481,6 @@
         response_list = response_dict["images"]
         server_href = "http://localhost/v1.1/servers/42"
         server_bookmark = "http://localhost/servers/42"
-        server_uuid_href = "http://localhost/v1.1/servers/cb8360cb"
-        server_uuid_bookmark = "http://localhost/servers/cb8360cb"
 
         expected = [{
             'id': '123',
@@ -740,40 +687,6 @@
         },
         {
             'id': '130',
-<<<<<<< HEAD
-            'name': 'active UUID snapshot',
-            'metadata': {
-                u'instance_ref': u'http://localhost/v1.1/servers/cb8360cb',
-                u'user_id': u'fake',
-            },
-            'updated': self.NOW_API_FORMAT,
-            'created': self.NOW_API_FORMAT,
-            'status': 'ACTIVE',
-            'progress': 100,
-            'server': {
-                'id': 'cb8360cb',
-                "links": [{
-                    "rel": "self",
-                    "href": server_uuid_href,
-                },
-                {
-                    "rel": "bookmark",
-                    "href": server_uuid_bookmark,
-                }],
-            },
-            "links": [{
-                "rel": "self",
-                "href": "http://localhost/v1.1/fake/images/130",
-            },
-            {
-                "rel": "bookmark",
-                "href": "http://localhost/fake/images/130",
-            }],
-        },
-        {
-            'id': '132',
-=======
->>>>>>> 7f1a0a05
             'name': None,
             'metadata': {},
             'updated': NOW_API_FORMAT,
@@ -782,19 +695,11 @@
             'progress': 100,
             "links": [{
                 "rel": "self",
-<<<<<<< HEAD
-                "href": "http://localhost/v1.1/fake/images/132",
-            },
-            {
-                "rel": "bookmark",
-                "href": "http://localhost/fake/images/132",
-=======
                 "href": "http://localhost/v1.1/fake/images/130",
             },
             {
                 "rel": "bookmark",
                 "href": "http://localhost/fake/images/130",
->>>>>>> 7f1a0a05
             }],
         },
         ]
@@ -1020,17 +925,6 @@
         res = req.get_response(fakes.wsgi_app())
         self.assertEqual(res.status_int, 404)
 
-<<<<<<< HEAD
-    def test_get_image_not_owned(self):
-        """We should return a 404 if we request an image that doesn't belong
-        to us
-        """
-        req = webob.Request.blank('/v1.0/images/131')
-        res = req.get_response(fakes.wsgi_app())
-        self.assertEqual(res.status_int, 404)
-
-=======
->>>>>>> 7f1a0a05
     def test_create_image(self):
         body = dict(image=dict(serverId='123', name='Snapshot 1'))
         req = webob.Request.blank('/v1.0/images')
@@ -1040,7 +934,7 @@
         response = req.get_response(fakes.wsgi_app())
         self.assertEqual(200, response.status_int)
         image_meta = json.loads(response.body)['image']
-        self.assertEqual(123, image_meta['serverId'])
+        self.assertEqual('123', image_meta['serverId'])
         self.assertEqual('Snapshot 1', image_meta['name'])
 
     def test_create_snapshot_no_name(self):
@@ -1073,63 +967,6 @@
         response = req.get_response(fakes.wsgi_app())
         self.assertEqual(400, response.status_int)
 
-<<<<<<< HEAD
-    @classmethod
-    def _make_image_fixtures(cls):
-        image_id = 123
-        base_attrs = {'created_at': cls.NOW_GLANCE_FORMAT,
-                      'updated_at': cls.NOW_GLANCE_FORMAT,
-                      'deleted_at': None,
-                      'deleted': False}
-
-        fixtures = []
-
-        def add_fixture(**kwargs):
-            kwargs.update(base_attrs)
-            fixtures.append(kwargs)
-
-        # Public image
-        add_fixture(id=image_id, name='public image', is_public=True,
-                    status='active', properties={})
-        image_id += 1
-
-        # Snapshots for User 1
-        server_ref = 'http://localhost/v1.1/servers/42'
-        snapshot_properties = {'instance_ref': server_ref, 'user_id': 'fake'}
-        statuses = ('queued', 'saving', 'active', 'killed',
-                    'deleted', 'pending_delete')
-        for status in statuses:
-            add_fixture(id=image_id, name='%s snapshot' % status,
-                        is_public=False, status=status,
-                        properties=snapshot_properties)
-            image_id += 1
-
-        # Snapshot for User 1 with uuid (130)
-        server_ref = 'http://localhost/v1.1/servers/cb8360cb'
-        snapshot_props = {'instance_ref': server_ref, 'user_id': 'fake'}
-        add_fixture(id=image_id, name='active UUID snapshot',
-                    is_public=False, status='active',
-                    properties=snapshot_props)
-
-        image_id += 1
-
-        # Snapshot for User 2 (131)
-        other_snapshot_properties = {'instance_id': '43', 'user_id': 'other'}
-        add_fixture(id=image_id, name='someone elses snapshot',
-                    is_public=False, status='active',
-                    properties=other_snapshot_properties)
-
-        image_id += 1
-
-        # Image without a name
-        add_fixture(id=image_id, is_public=True, status='active',
-                    properties={})
-        image_id += 1
-
-        return fixtures
-
-=======
->>>>>>> 7f1a0a05
 
 class ImageXMLSerializationTest(test.TestCase):
 
