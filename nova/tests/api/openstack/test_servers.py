# vim: tabstop=4 shiftwidth=4 softtabstop=4

# Copyright 2010-2011 OpenStack LLC.
# All Rights Reserved.
#
#    Licensed under the Apache License, Version 2.0 (the "License"); you may
#    not use this file except in compliance with the License. You may obtain
#    a copy of the License at
#
#         http://www.apache.org/licenses/LICENSE-2.0
#
#    Unless required by applicable law or agreed to in writing, software
#    distributed under the License is distributed on an "AS IS" BASIS, WITHOUT
#    WARRANTIES OR CONDITIONS OF ANY KIND, either express or implied. See the
#    License for the specific language governing permissions and limitations
#    under the License.

import base64
import datetime
import json
import unittest
from xml.dom import minidom

import webob

from nova import context
from nova import db
from nova import exception
from nova import test
from nova import utils
import nova.api.openstack
from nova.api.openstack import create_instance_helper
from nova.api.openstack import servers
from nova.api.openstack import wsgi
import nova.compute.api
from nova.compute import instance_types
from nova.compute import power_state
import nova.db.api
import nova.scheduler.api
from nova.db.sqlalchemy.models import Instance
from nova.db.sqlalchemy.models import InstanceMetadata
import nova.image.fake
import nova.rpc
from nova.tests.api.openstack import common
from nova.tests.api.openstack import fakes


FAKE_UUID = 'aaaaaaaa-aaaa-aaaa-aaaa-aaaaaaaaaaaa'


def fake_gen_uuid():
    return FAKE_UUID


def return_server_by_id(context, id):
    return stub_instance(id)


def return_server_by_uuid(context, uuid):
    id = 1
    return stub_instance(id, uuid=uuid)


def return_virtual_interface_by_instance(interfaces):
    def _return_virtual_interface_by_instance(context, instance_id):
        return interfaces
    return _return_virtual_interface_by_instance


def return_virtual_interface_instance_nonexistant(interfaces):
    def _return_virtual_interface_by_instance(context, instance_id):
        raise exception.InstanceNotFound(instance_id=instance_id)
    return _return_virtual_interface_by_instance


def return_server_with_attributes(**kwargs):
    def _return_server(context, id):
        return stub_instance(id, **kwargs)
    return _return_server


def return_server_with_addresses(private, public):
    def _return_server(context, id):
        return stub_instance(id, private_address=private,
                             public_addresses=public)
    return _return_server


def return_server_with_power_state(power_state):
    def _return_server(context, id):
        return stub_instance(id, power_state=power_state)
    return _return_server


def return_server_with_uuid_and_power_state(power_state):
    def _return_server(context, id):
        return stub_instance(id, uuid=FAKE_UUID, power_state=power_state)
    return _return_server


def return_servers(context, *args, **kwargs):
    return [stub_instance(i, 'fake', 'fake') for i in xrange(5)]


def return_servers_by_reservation(context, reservation_id=""):
    return [stub_instance(i, reservation_id) for i in xrange(5)]


def return_servers_by_reservation_empty(context, reservation_id=""):
    return []


def return_servers_from_child_zones_empty(*args, **kwargs):
    return []


def return_servers_from_child_zones(*args, **kwargs):
    class Server(object):
        pass

    zones = []
    for zone in xrange(3):
        servers = []
        for server_id in xrange(5):
            server = Server()
            server._info = stub_instance(server_id, reservation_id="child")
            servers.append(server)

        zones.append(("Zone%d" % zone, servers))
    return zones


def return_security_group(context, instance_id, security_group_id):
    pass


def instance_update(context, instance_id, kwargs):
    return stub_instance(instance_id)


def instance_addresses(context, instance_id):
    return None


def stub_instance(id, user_id='fake', project_id='fake', private_address=None,
                  public_addresses=None, host=None, power_state=0,
                  reservation_id="", uuid=FAKE_UUID, image_ref="10",
                  flavor_id="1", interfaces=None):
    metadata = []
    metadata.append(InstanceMetadata(key='seq', value=id))

    if interfaces is None:
        interfaces = []

    inst_type = instance_types.get_instance_type_by_flavor_id(int(flavor_id))

    if public_addresses is None:
        public_addresses = list()

    if host is not None:
        host = str(host)

    # ReservationID isn't sent back, hack it in there.
    server_name = "server%s" % id
    if reservation_id != "":
        server_name = "reservation_%s" % (reservation_id, )

    instance = {
        "id": int(id),
        "created_at": datetime.datetime(2010, 10, 10, 12, 0, 0),
        "updated_at": datetime.datetime(2010, 11, 11, 11, 0, 0),
        "admin_pass": "",
        "user_id": user_id,
        "project_id": project_id,
        "image_ref": image_ref,
        "kernel_id": "",
        "ramdisk_id": "",
        "launch_index": 0,
        "key_name": "",
        "key_data": "",
        "state": power_state,
        "state_description": "",
        "memory_mb": 0,
        "vcpus": 0,
        "local_gb": 0,
        "hostname": "",
        "host": host,
        "instance_type": dict(inst_type),
        "user_data": "",
        "reservation_id": reservation_id,
        "mac_address": "",
        "scheduled_at": utils.utcnow(),
        "launched_at": utils.utcnow(),
        "terminated_at": utils.utcnow(),
        "availability_zone": "",
        "display_name": server_name,
        "display_description": "",
        "locked": False,
        "metadata": metadata,
        "uuid": uuid,
        "virtual_interfaces": interfaces}

    instance["fixed_ips"] = {
        "address": private_address,
        "floating_ips": [{"address":ip} for ip in public_addresses]}

    return instance


def fake_compute_api(cls, req, id):
    return True


def find_host(self, context, instance_id):
    return "nova"


class MockSetAdminPassword(object):
    def __init__(self):
        self.instance_id = None
        self.password = None

    def __call__(self, context, instance_id, password):
        self.instance_id = instance_id
        self.password = password


class ServersTest(test.TestCase):

    def setUp(self):
        self.maxDiff = None
        super(ServersTest, self).setUp()
        self.flags(verbose=True)
        fakes.stub_out_networking(self.stubs)
        fakes.stub_out_rate_limiting(self.stubs)
        fakes.stub_out_key_pair_funcs(self.stubs)
        fakes.stub_out_image_service(self.stubs)
        self.stubs.Set(utils, 'gen_uuid', fake_gen_uuid)
        self.stubs.Set(nova.db.api, 'instance_get_all', return_servers)
        self.stubs.Set(nova.db.api, 'instance_get', return_server_by_id)
        self.stubs.Set(nova.db, 'instance_get_by_uuid',
                       return_server_by_uuid)
        self.stubs.Set(nova.db.api, 'instance_get_all_by_project',
                       return_servers)
        self.stubs.Set(nova.db.api, 'instance_add_security_group',
                       return_security_group)
        self.stubs.Set(nova.db.api, 'instance_update', instance_update)
        self.stubs.Set(nova.db.api, 'instance_get_fixed_addresses',
                       instance_addresses)
        self.stubs.Set(nova.db.api, 'instance_get_floating_address',
                       instance_addresses)
        self.stubs.Set(nova.compute.API, 'pause', fake_compute_api)
        self.stubs.Set(nova.compute.API, 'unpause', fake_compute_api)
        self.stubs.Set(nova.compute.API, 'suspend', fake_compute_api)
        self.stubs.Set(nova.compute.API, 'resume', fake_compute_api)
        self.stubs.Set(nova.compute.API, "get_diagnostics", fake_compute_api)
        self.stubs.Set(nova.compute.API, "get_actions", fake_compute_api)

        self.webreq = common.webob_factory('/v1.0/servers')

    def test_get_server_by_id(self):
        req = webob.Request.blank('/v1.0/servers/1')
        res = req.get_response(fakes.wsgi_app())
        res_dict = json.loads(res.body)
        self.assertEqual(res_dict['server']['id'], 1)
        self.assertEqual(res_dict['server']['name'], 'server1')

    def test_get_server_by_uuid(self):
        """
        The steps involved with resolving a UUID are pretty complicated;
        here's what's happening in this scenario:

        1. Show is calling `routing_get`

        2. `routing_get` is wrapped by `reroute_compute` which does the work
           of resolving requests to child zones.

        3. `reroute_compute` looks up the UUID by hitting the stub
           (returns_server_by_uuid)

        4. Since the stub return that the record exists, `reroute_compute`
           considers the request to be 'zone local', so it replaces the UUID
           in the argument list with an integer ID and then calls the inner
           function ('get').

        5. The call to `get` hits the other stub 'returns_server_by_id` which
           has the UUID set to FAKE_UUID

        So, counterintuitively, we call `get` twice on the `show` command.
        """
        req = webob.Request.blank('/v1.0/servers/%s' % FAKE_UUID)
        res = req.get_response(fakes.wsgi_app())
        res_dict = json.loads(res.body)
        self.assertEqual(res_dict['server']['id'], 1)
        self.assertEqual(res_dict['server']['uuid'], FAKE_UUID)
        self.assertEqual(res_dict['server']['name'], 'server1')

    def test_get_server_by_id_v1_1(self):
        image_bookmark = "http://localhost/images/10"
        flavor_ref = "http://localhost/v1.1/flavors/1"
        flavor_id = "1"
        flavor_bookmark = "http://localhost/flavors/1"

        public_ip = '192.168.0.3'
        private_ip = '172.19.0.1'
        interfaces = [
            {
                'network': {'label': 'public'},
                'fixed_ips': [
                    {'address': public_ip},
                ],
            },
            {
                'network': {'label': 'private'},
                'fixed_ips': [
                    {'address': private_ip},
                ],
            },
        ]
        new_return_server = return_server_with_attributes(
            interfaces=interfaces)
        self.stubs.Set(nova.db.api, 'instance_get', new_return_server)

        req = webob.Request.blank('/v1.1/123/servers/1')
        res = req.get_response(fakes.wsgi_app())
        res_dict = json.loads(res.body)
        expected_server = {
            "server": {
                "id": 1,
                "uuid": FAKE_UUID,
                "updated": "2010-11-11T11:00:00Z",
                "created": "2010-10-10T12:00:00Z",
                "progress": 0,
                "name": "server1",
                "status": "BUILD",
                "hostId": '',
                "image": {
                    "id": "10",
                    "links": [
                        {
                            "rel": "bookmark",
                            "href": image_bookmark,
                        },
                    ],
                },
                "flavor": {
                    "id": "1",
                  "links": [
                                            {
                          "rel": "bookmark",
                          "href": flavor_bookmark,
                      },
                  ],
                },
                "addresses": {
                    "public": [
                        {
                            "version": 4,
                            "addr": public_ip,
                        },
                    ],
                    "private": [
                        {
                            "version": 4,
                            "addr": private_ip,
                        },
                    ],
                },
                "metadata": {
                    "seq": "1",
                },
                "links": [
                    {
                        "rel": "self",
                        #FIXME(wwolf) Do we want the links to be id or uuid?
                        "href": "http://localhost/v1.1/servers/1",
                    },
                    {
                        "rel": "bookmark",
                        "href": "http://localhost/servers/1",
                    },
                ],
            }
        }

        self.assertDictMatch(res_dict, expected_server)

    def test_get_server_by_id_v1_1_xml(self):
        image_bookmark = "http://localhost/images/10"
        flavor_ref = "http://localhost/v1.1/flavors/1"
        flavor_id = "1"
        flavor_bookmark = "http://localhost/flavors/1"
        server_href = "http://localhost/v1.1/servers/1"
        server_bookmark = "http://localhost/servers/1"

        public_ip = '192.168.0.3'
        private_ip = '172.19.0.1'
        interfaces = [
            {
                'network': {'label': 'public'},
                'fixed_ips': [
                    {'address': public_ip},
                ],
            },
            {
                'network': {'label': 'private'},
                'fixed_ips': [
                    {'address': private_ip},
                ],
            },
        ]
        new_return_server = return_server_with_attributes(
            interfaces=interfaces)
        self.stubs.Set(nova.db.api, 'instance_get', new_return_server)

        req = webob.Request.blank('/v1.1/123/servers/1')
        req.headers['Accept'] = 'application/xml'
        res = req.get_response(fakes.wsgi_app())
        actual = minidom.parseString(res.body.replace('  ', ''))
        expected_uuid = FAKE_UUID
        expected_updated = "2010-11-11T11:00:00Z"
        expected_created = "2010-10-10T12:00:00Z"
        expected = minidom.parseString("""
        <server id="1"
                uuid="%(expected_uuid)s"
                xmlns="http://docs.openstack.org/compute/api/v1.1"
                xmlns:atom="http://www.w3.org/2005/Atom"
                name="server1"
                updated="%(expected_updated)s"
                created="%(expected_created)s"
                hostId=""
                status="BUILD"
                progress="0">
            <atom:link href="%(server_href)s" rel="self"/>
            <atom:link href="%(server_bookmark)s" rel="bookmark"/>
            <image id="10">
                <atom:link rel="bookmark" href="%(image_bookmark)s"/>
            </image>
            <flavor id="1">
                <atom:link rel="bookmark" href="%(flavor_bookmark)s"/>
            </flavor>
            <metadata>
                <meta key="seq">
                    1
                </meta>
            </metadata>
            <addresses>
                <network id="public">
                    <ip version="4" addr="%(public_ip)s"/>
                </network>
                <network id="private">
                    <ip version="4" addr="%(private_ip)s"/>
                </network>
            </addresses>
        </server>
        """.replace("  ", "") % (locals()))

        self.assertEqual(expected.toxml(), actual.toxml())

    def test_get_server_with_active_status_by_id_v1_1(self):
        image_bookmark = "http://localhost/images/10"
        flavor_ref = "http://localhost/v1.1/flavors/1"
        flavor_id = "1"
        flavor_bookmark = "http://localhost/flavors/1"
        private_ip = "192.168.0.3"
        public_ip = "1.2.3.4"

        interfaces = [
            {
                'network': {'label': 'public'},
                'fixed_ips': [
                    {'address': public_ip},
                ],
            },
            {
                'network': {'label': 'private'},
                'fixed_ips': [
                    {'address': private_ip},
                ],
            },
        ]
        new_return_server = return_server_with_attributes(
            interfaces=interfaces, power_state=1)
        self.stubs.Set(nova.db.api, 'instance_get', new_return_server)

        req = webob.Request.blank('/v1.1/123/servers/1')
        res = req.get_response(fakes.wsgi_app())
        res_dict = json.loads(res.body)
        expected_server = {
            "server": {
                "id": 1,
                "uuid": FAKE_UUID,
                "updated": "2010-11-11T11:00:00Z",
                "created": "2010-10-10T12:00:00Z",
                "progress": 100,
                "name": "server1",
                "status": "ACTIVE",
                "hostId": '',
                "image": {
                    "id": "10",
                    "links": [
                        {
                            "rel": "bookmark",
                            "href": image_bookmark,
                        },
                    ],
                },
                "flavor": {
                    "id": "1",
                  "links": [
                      {
                          "rel": "bookmark",
                          "href": flavor_bookmark,
                      },
                  ],
                },
                "addresses": {
                    "public": [
                        {
                            "version": 4,
                            "addr": public_ip,
                        },
                    ],
                    "private": [
                        {
                            "version": 4,
                            "addr": private_ip,
                        },
                    ],
                },
                "metadata": {
                    "seq": "1",
                },
                "links": [
                    {
                        "rel": "self",
                        "href": "http://localhost/v1.1/servers/1",
                    },
                    {
                        "rel": "bookmark",
                        "href": "http://localhost/servers/1",
                    },
                ],
            }
        }

        self.assertDictMatch(res_dict, expected_server)

    def test_get_server_with_id_image_ref_by_id_v1_1(self):
        image_ref = "10"
        image_bookmark = "http://localhost/images/10"
        flavor_ref = "http://localhost/v1.1/flavors/1"
        flavor_id = "1"
        flavor_bookmark = "http://localhost/flavors/1"
        private_ip = "192.168.0.3"
        public_ip = "1.2.3.4"

        interfaces = [
            {
                'network': {'label': 'public'},
                'fixed_ips': [
                    {'address': public_ip},
                ],
            },
            {
                'network': {'label': 'private'},
                'fixed_ips': [
                    {'address': private_ip},
                ],
            },
        ]
        new_return_server = return_server_with_attributes(
            interfaces=interfaces, power_state=1, image_ref=image_ref,
            flavor_id=flavor_id)
        self.stubs.Set(nova.db.api, 'instance_get', new_return_server)

        req = webob.Request.blank('/v1.1/123/servers/1')
        res = req.get_response(fakes.wsgi_app())
        res_dict = json.loads(res.body)
        expected_server = {
            "server": {
                "id": 1,
                "uuid": FAKE_UUID,
                "updated": "2010-11-11T11:00:00Z",
                "created": "2010-10-10T12:00:00Z",
                "progress": 100,
                "name": "server1",
                "status": "ACTIVE",
                "hostId": '',
                "image": {
                    "id": "10",
                    "links": [
                        {
                            "rel": "bookmark",
                            "href": image_bookmark,
                        },
                    ],
                },
                "flavor": {
                    "id": "1",
                  "links": [
                      {
                          "rel": "bookmark",
                          "href": flavor_bookmark,
                      },
                  ],
                },
                "addresses": {
                    "public": [
                        {
                            "version": 4,
                            "addr": public_ip,
                        },
                    ],
                    "private": [
                        {
                            "version": 4,
                            "addr": private_ip,
                        },
                    ],
                },
                "metadata": {
                    "seq": "1",
                },
                "links": [
                    {
                        "rel": "self",
                        "href": "http://localhost/v1.1/servers/1",
                    },
                    {
                        "rel": "bookmark",
                        "href": "http://localhost/servers/1",
                    },
                ],
            }
        }

        self.assertDictMatch(res_dict, expected_server)

    def test_get_server_by_id_with_addresses_xml(self):
        private = "192.168.0.3"
        public = ["1.2.3.4"]
        new_return_server = return_server_with_addresses(private, public)
        self.stubs.Set(nova.db.api, 'instance_get', new_return_server)
        req = webob.Request.blank('/v1.0/servers/1')
        req.headers['Accept'] = 'application/xml'
        res = req.get_response(fakes.wsgi_app())
        dom = minidom.parseString(res.body)
        server = dom.childNodes[0]
        self.assertEquals(server.nodeName, 'server')
        self.assertEquals(server.getAttribute('id'), '1')
        self.assertEquals(server.getAttribute('name'), 'server1')
        (public,) = server.getElementsByTagName('public')
        (ip,) = public.getElementsByTagName('ip')
        self.assertEquals(ip.getAttribute('addr'), '1.2.3.4')
        (private,) = server.getElementsByTagName('private')
        (ip,) = private.getElementsByTagName('ip')
        self.assertEquals(ip.getAttribute('addr'),  '192.168.0.3')

    def test_get_server_by_id_with_addresses(self):
        private = "192.168.0.3"
        public = ["1.2.3.4"]
        new_return_server = return_server_with_addresses(private, public)
        self.stubs.Set(nova.db.api, 'instance_get', new_return_server)
        req = webob.Request.blank('/v1.0/servers/1')
        res = req.get_response(fakes.wsgi_app())
        res_dict = json.loads(res.body)
        self.assertEqual(res_dict['server']['id'], 1)
        self.assertEqual(res_dict['server']['name'], 'server1')
        addresses = res_dict['server']['addresses']
        self.assertEqual(len(addresses["public"]), len(public))
        self.assertEqual(addresses["public"][0], public[0])
        self.assertEqual(len(addresses["private"]), 1)
        self.assertEqual(addresses["private"][0], private)

    def test_get_server_addresses_v1_0(self):
        private = '192.168.0.3'
        public = ['1.2.3.4']
        new_return_server = return_server_with_addresses(private, public)
        self.stubs.Set(nova.db.api, 'instance_get', new_return_server)
        req = webob.Request.blank('/v1.0/servers/1/ips')
        res = req.get_response(fakes.wsgi_app())
        res_dict = json.loads(res.body)
        self.assertEqual(res_dict, {
            'addresses': {'public': public, 'private': [private]}})

    def test_get_server_addresses_xml_v1_0(self):
        private_expected = "192.168.0.3"
        public_expected = ["1.2.3.4"]
        new_return_server = return_server_with_addresses(private_expected,
                                                         public_expected)
        self.stubs.Set(nova.db.api, 'instance_get', new_return_server)
        req = webob.Request.blank('/v1.0/servers/1/ips')
        req.headers['Accept'] = 'application/xml'
        res = req.get_response(fakes.wsgi_app())
        dom = minidom.parseString(res.body)
        (addresses,) = dom.childNodes
        self.assertEquals(addresses.nodeName, 'addresses')
        (public,) = addresses.getElementsByTagName('public')
        (ip,) = public.getElementsByTagName('ip')
        self.assertEquals(ip.getAttribute('addr'), public_expected[0])
        (private,) = addresses.getElementsByTagName('private')
        (ip,) = private.getElementsByTagName('ip')
        self.assertEquals(ip.getAttribute('addr'), private_expected)

    def test_get_server_addresses_public_v1_0(self):
        private = "192.168.0.3"
        public = ["1.2.3.4"]
        new_return_server = return_server_with_addresses(private, public)
        self.stubs.Set(nova.db.api, 'instance_get', new_return_server)
        req = webob.Request.blank('/v1.0/servers/1/ips/public')
        res = req.get_response(fakes.wsgi_app())
        res_dict = json.loads(res.body)
        self.assertEqual(res_dict, {'public': public})

    def test_get_server_addresses_private_v1_0(self):
        private = "192.168.0.3"
        public = ["1.2.3.4"]
        new_return_server = return_server_with_addresses(private, public)
        self.stubs.Set(nova.db.api, 'instance_get', new_return_server)
        req = webob.Request.blank('/v1.0/servers/1/ips/private')
        res = req.get_response(fakes.wsgi_app())
        res_dict = json.loads(res.body)
        self.assertEqual(res_dict, {'private': [private]})

    def test_get_server_addresses_public_xml_v1_0(self):
        private = "192.168.0.3"
        public = ["1.2.3.4"]
        new_return_server = return_server_with_addresses(private, public)
        self.stubs.Set(nova.db.api, 'instance_get', new_return_server)
        req = webob.Request.blank('/v1.0/servers/1/ips/public')
        req.headers['Accept'] = 'application/xml'
        res = req.get_response(fakes.wsgi_app())
        dom = minidom.parseString(res.body)
        (public_node,) = dom.childNodes
        self.assertEquals(public_node.nodeName, 'public')
        (ip,) = public_node.getElementsByTagName('ip')
        self.assertEquals(ip.getAttribute('addr'), public[0])

    def test_get_server_addresses_private_xml_v1_0(self):
        private = "192.168.0.3"
        public = ["1.2.3.4"]
        new_return_server = return_server_with_addresses(private, public)
        self.stubs.Set(nova.db.api, 'instance_get', new_return_server)
        req = webob.Request.blank('/v1.0/servers/1/ips/private')
        req.headers['Accept'] = 'application/xml'
        res = req.get_response(fakes.wsgi_app())
        dom = minidom.parseString(res.body)
        (private_node,) = dom.childNodes
        self.assertEquals(private_node.nodeName, 'private')
        (ip,) = private_node.getElementsByTagName('ip')
        self.assertEquals(ip.getAttribute('addr'), private)

    def test_get_server_by_id_with_addresses_v1_1(self):
        self.flags(use_ipv6=True)
        interfaces = [
            {
                'network': {'label': 'network_1'},
                'fixed_ips': [
                    {'address': '192.168.0.3'},
                    {'address': '192.168.0.4'},
                ],
            },
            {
                'network': {'label': 'network_2'},
                'fixed_ips': [
                    {'address': '172.19.0.1'},
                    {'address': '172.19.0.2'},
                ],
                'fixed_ipv6': '2001:4860::12',
            },
        ]
        new_return_server = return_server_with_attributes(
            interfaces=interfaces)
        self.stubs.Set(nova.db.api, 'instance_get', new_return_server)

        req = webob.Request.blank('/v1.1/123/servers/1')
        res = req.get_response(fakes.wsgi_app())

        res_dict = json.loads(res.body)
        self.assertEqual(res_dict['server']['id'], 1)
        self.assertEqual(res_dict['server']['name'], 'server1')
        addresses = res_dict['server']['addresses']
        expected = {
            'network_1': [
                {'addr': '192.168.0.3', 'version': 4},
                {'addr': '192.168.0.4', 'version': 4},
            ],
            'network_2': [
                {'addr': '172.19.0.1', 'version': 4},
                {'addr': '172.19.0.2', 'version': 4},
                {'addr': '2001:4860::12', 'version': 6},
            ],
        }

        self.assertEqual(addresses, expected)

    def test_get_server_by_id_with_addresses_v1_1_ipv6_disabled(self):
        self.flags(use_ipv6=False)
        interfaces = [
            {
                'network': {'label': 'network_1'},
                'fixed_ips': [
                    {'address': '192.168.0.3'},
                    {'address': '192.168.0.4'},
                ],
            },
            {
                'network': {'label': 'network_2'},
                'fixed_ips': [
                    {'address': '172.19.0.1'},
                    {'address': '172.19.0.2'},
                ],
                'fixed_ipv6': '2001:4860::12',
            },
        ]
        new_return_server = return_server_with_attributes(
            interfaces=interfaces)
        self.stubs.Set(nova.db.api, 'instance_get', new_return_server)

        req = webob.Request.blank('/v1.1/123/servers/1')
        res = req.get_response(fakes.wsgi_app())

        res_dict = json.loads(res.body)
        self.assertEqual(res_dict['server']['id'], 1)
        self.assertEqual(res_dict['server']['name'], 'server1')
        addresses = res_dict['server']['addresses']
        expected = {
            'network_1': [
                {'addr': '192.168.0.3', 'version': 4},
                {'addr': '192.168.0.4', 'version': 4},
            ],
            'network_2': [
                {'addr': '172.19.0.1', 'version': 4},
                {'addr': '172.19.0.2', 'version': 4},
            ],
        }

        self.assertEqual(addresses, expected)

    def test_get_server_addresses_v1_1(self):
        self.flags(use_ipv6=True)
        interfaces = [
            {
                'network': {'label': 'network_1'},
                'fixed_ips': [
                    {'address': '192.168.0.3'},
                    {'address': '192.168.0.4'},
                ],
            },
            {
                'network': {'label': 'network_2'},
                'fixed_ips': [
                    {
                        'address': '172.19.0.1',
                        'floating_ips': [
                            {'address': '1.2.3.4'},
                        ],
                    },
                    {'address': '172.19.0.2'},
                ],
                'fixed_ipv6': '2001:4860::12',
            },
        ]

        _return_vifs = return_virtual_interface_by_instance(interfaces)
        self.stubs.Set(nova.db.api,
                       'virtual_interface_get_by_instance',
                       _return_vifs)

        req = webob.Request.blank('/v1.1/123/servers/1/ips')
        res = req.get_response(fakes.wsgi_app())
        res_dict = json.loads(res.body)

        expected = {
            'addresses': {
                'network_1': [
                    {'version': 4, 'addr': '192.168.0.3'},
                    {'version': 4, 'addr': '192.168.0.4'},
                ],
                'network_2': [
                    {'version': 4, 'addr': '172.19.0.1'},
                    {'version': 4, 'addr': '1.2.3.4'},
                    {'version': 4, 'addr': '172.19.0.2'},
                    {'version': 6, 'addr': '2001:4860::12'},
                ],
            },
        }

        self.assertEqual(res_dict, expected)

    def test_get_server_addresses_single_network_v1_1(self):
        self.flags(use_ipv6=True)
        interfaces = [
            {
                'network': {'label': 'network_1'},
                'fixed_ips': [
                    {'address': '192.168.0.3'},
                    {'address': '192.168.0.4'},
                ],
            },
            {
                'network': {'label': 'network_2'},
                'fixed_ips': [
                    {
                        'address': '172.19.0.1',
                        'floating_ips': [
                            {'address': '1.2.3.4'},
                        ],
                    },
                    {'address': '172.19.0.2'},
                ],
                'fixed_ipv6': '2001:4860::12',
            },
        ]
        _return_vifs = return_virtual_interface_by_instance(interfaces)
        self.stubs.Set(nova.db.api,
                       'virtual_interface_get_by_instance',
                       _return_vifs)

        req = webob.Request.blank('/v1.1/123/servers/1/ips/network_2')
        res = req.get_response(fakes.wsgi_app())
        self.assertEqual(res.status_int, 200)
        res_dict = json.loads(res.body)
        expected = {
            'network_2': [
                {'version': 4, 'addr': '172.19.0.1'},
                {'version': 4, 'addr': '1.2.3.4'},
                {'version': 4, 'addr': '172.19.0.2'},
                {'version': 6, 'addr': '2001:4860::12'},
            ],
        }
        self.assertEqual(res_dict, expected)

    def test_get_server_addresses_nonexistant_network_v1_1(self):
        _return_vifs = return_virtual_interface_by_instance([])
        self.stubs.Set(nova.db.api,
                       'virtual_interface_get_by_instance',
                       _return_vifs)

        req = webob.Request.blank('/v1.1/123/servers/1/ips/network_0')
        res = req.get_response(fakes.wsgi_app())
        self.assertEqual(res.status_int, 404)

    def test_get_server_addresses_nonexistant_server_v1_1(self):
        _return_vifs = return_virtual_interface_instance_nonexistant([])
        self.stubs.Set(nova.db.api,
                       'virtual_interface_get_by_instance',
                       _return_vifs)

        req = webob.Request.blank('/v1.1/123/servers/600/ips')
        res = req.get_response(fakes.wsgi_app())
        self.assertEqual(res.status_int, 404)

    def test_get_server_list(self):
        req = webob.Request.blank('/v1.0/servers')
        res = req.get_response(fakes.wsgi_app())
        res_dict = json.loads(res.body)

        self.assertEqual(len(res_dict['servers']), 5)
        i = 0
        for s in res_dict['servers']:
            self.assertEqual(s['id'], i)
            self.assertEqual(s['name'], 'server%d' % i)
            self.assertEqual(s.get('imageId', None), None)
            i += 1

    def test_get_server_list_with_reservation_id(self):
        self.stubs.Set(nova.db.api, 'instance_get_all_by_reservation',
                       return_servers_by_reservation)
        self.stubs.Set(nova.scheduler.api, 'call_zone_method',
                       return_servers_from_child_zones)
        req = webob.Request.blank('/v1.0/servers?reservation_id=foo')
        res = req.get_response(fakes.wsgi_app())
        res_dict = json.loads(res.body)

        i = 0
        for s in res_dict['servers']:
            if '_is_precooked' in s:
                self.assertEqual(s.get('reservation_id'), 'child')
            else:
                self.assertEqual(s.get('name'), 'server%d' % i)
                i += 1

    def test_get_server_list_with_reservation_id_empty(self):
        self.stubs.Set(nova.db.api, 'instance_get_all_by_reservation',
                       return_servers_by_reservation_empty)
        self.stubs.Set(nova.scheduler.api, 'call_zone_method',
                       return_servers_from_child_zones_empty)
        req = webob.Request.blank('/v1.0/servers/detail?reservation_id=foo')
        res = req.get_response(fakes.wsgi_app())
        res_dict = json.loads(res.body)

        i = 0
        for s in res_dict['servers']:
            if '_is_precooked' in s:
                self.assertEqual(s.get('reservation_id'), 'child')
            else:
                self.assertEqual(s.get('name'), 'server%d' % i)
                i += 1

    def test_get_server_list_with_reservation_id_details(self):
        self.stubs.Set(nova.db.api, 'instance_get_all_by_reservation',
                       return_servers_by_reservation)
        self.stubs.Set(nova.scheduler.api, 'call_zone_method',
                       return_servers_from_child_zones)
        req = webob.Request.blank('/v1.0/servers/detail?reservation_id=foo')
        res = req.get_response(fakes.wsgi_app())
        res_dict = json.loads(res.body)

        i = 0
        for s in res_dict['servers']:
            if '_is_precooked' in s:
                self.assertEqual(s.get('reservation_id'), 'child')
            else:
                self.assertEqual(s.get('name'), 'server%d' % i)
                i += 1

    def test_get_server_list_v1_1(self):
        req = webob.Request.blank('/v1.1/123/servers')
        res = req.get_response(fakes.wsgi_app())
        res_dict = json.loads(res.body)

        self.assertEqual(len(res_dict['servers']), 5)
        for i, s in enumerate(res_dict['servers']):
            self.assertEqual(s['id'], i)
            self.assertEqual(s['name'], 'server%d' % i)
            self.assertEqual(s.get('image', None), None)

            expected_links = [
                {
                    "rel": "self",
                    "href": "http://localhost/v1.1/servers/%s" % s['id'],
                },
                {
                    "rel": "bookmark",
                    "href": "http://localhost/servers/%s" % s['id'],
                },
            ]

            self.assertEqual(s['links'], expected_links)

    def test_get_servers_with_limit(self):
        req = webob.Request.blank('/v1.0/servers?limit=3')
        res = req.get_response(fakes.wsgi_app())
        servers = json.loads(res.body)['servers']
        self.assertEqual([s['id'] for s in servers], [0, 1, 2])

        req = webob.Request.blank('/v1.0/servers?limit=aaa')
        res = req.get_response(fakes.wsgi_app())
        self.assertEqual(res.status_int, 400)
        self.assertTrue('limit' in res.body)

    def test_get_servers_with_offset(self):
        req = webob.Request.blank('/v1.0/servers?offset=2')
        res = req.get_response(fakes.wsgi_app())
        servers = json.loads(res.body)['servers']
        self.assertEqual([s['id'] for s in servers], [2, 3, 4])

        req = webob.Request.blank('/v1.0/servers?offset=aaa')
        res = req.get_response(fakes.wsgi_app())
        self.assertEqual(res.status_int, 400)
        self.assertTrue('offset' in res.body)

    def test_get_servers_with_limit_and_offset(self):
        req = webob.Request.blank('/v1.0/servers?limit=2&offset=1')
        res = req.get_response(fakes.wsgi_app())
        servers = json.loads(res.body)['servers']
        self.assertEqual([s['id'] for s in servers], [1, 2])

    def test_get_servers_with_bad_limit(self):
        req = webob.Request.blank('/v1.0/servers?limit=asdf&offset=1')
        res = req.get_response(fakes.wsgi_app())
        self.assertEqual(res.status_int, 400)
        self.assertTrue(res.body.find('limit param') > -1)

    def test_get_servers_with_bad_offset(self):
        req = webob.Request.blank('/v1.0/servers?limit=2&offset=asdf')
        res = req.get_response(fakes.wsgi_app())
        self.assertEqual(res.status_int, 400)
        self.assertTrue(res.body.find('offset param') > -1)

    def test_get_servers_with_marker(self):
        req = webob.Request.blank('/v1.1/123/servers?marker=2')
        res = req.get_response(fakes.wsgi_app())
        servers = json.loads(res.body)['servers']
        self.assertEqual([s['name'] for s in servers], ["server3", "server4"])

    def test_get_servers_with_limit_and_marker(self):
        req = webob.Request.blank('/v1.1/123/servers?limit=2&marker=1')
        res = req.get_response(fakes.wsgi_app())
        servers = json.loads(res.body)['servers']
        self.assertEqual([s['name'] for s in servers], ['server2', 'server3'])

    def test_get_servers_with_bad_marker(self):
        req = webob.Request.blank('/v1.1/123/servers?limit=2&marker=asdf')
        res = req.get_response(fakes.wsgi_app())
        self.assertEqual(res.status_int, 400)
        self.assertTrue(res.body.find('marker param') > -1)

    def _setup_for_create_instance(self):
        """Shared implementation for tests below that create instance"""
        def instance_create(context, inst):
            inst_type = instance_types.get_instance_type_by_flavor_id(3)
            image_ref = 'http://localhost/images/2'
            return {'id': 1,
                    'display_name': 'server_test',
                    'uuid': FAKE_UUID,
                    'instance_type': dict(inst_type),
                    'image_ref': image_ref,
                    "created_at": datetime.datetime(2010, 10, 10, 12, 0, 0),
                    "updated_at": datetime.datetime(2010, 11, 11, 11, 0, 0),
                   }

        def server_update(context, id, params):
            return instance_create(context, id)

        def fake_method(*args, **kwargs):
            pass

        def project_get_networks(context, user_id):
            return dict(id='1', host='localhost')

        def queue_get_for(context, *args):
            return 'network_topic'

        def kernel_ramdisk_mapping(*args, **kwargs):
            return (1, 1)

        def image_id_from_hash(*args, **kwargs):
            return 2

        self.stubs.Set(nova.db.api, 'project_get_networks',
                       project_get_networks)
        self.stubs.Set(nova.db.api, 'instance_create', instance_create)
        self.stubs.Set(nova.rpc, 'cast', fake_method)
        self.stubs.Set(nova.rpc, 'call', fake_method)
        self.stubs.Set(nova.db.api, 'instance_update',
            server_update)
        self.stubs.Set(nova.db.api, 'queue_get_for', queue_get_for)
        self.stubs.Set(nova.network.manager.VlanManager, 'allocate_fixed_ip',
            fake_method)
        self.stubs.Set(
            nova.api.openstack.create_instance_helper.CreateInstanceHelper,
            "_get_kernel_ramdisk_from_image", kernel_ramdisk_mapping)
        self.stubs.Set(nova.compute.api.API, "_find_host", find_host)

    def _test_create_instance_helper(self):
        self._setup_for_create_instance()

        body = dict(server=dict(
            name='server_test', imageId=3, flavorId=2,
            metadata={'hello': 'world', 'open': 'stack'},
            personality={}))
        req = webob.Request.blank('/v1.0/servers')
        req.method = 'POST'
        req.body = json.dumps(body)
        req.headers["content-type"] = "application/json"

        res = req.get_response(fakes.wsgi_app())

        self.assertEqual(res.status_int, 202)
        server = json.loads(res.body)['server']
        self.assertEqual(16, len(server['adminPass']))
        self.assertEqual('server_test', server['name'])
        self.assertEqual(1, server['id'])
        self.assertEqual(2, server['flavorId'])
        self.assertEqual(3, server['imageId'])
        self.assertEqual(FAKE_UUID, server['uuid'])

    def test_create_instance(self):
        self._test_create_instance_helper()

    def test_create_instance_has_uuid(self):
        """Tests at the db-layer instead of API layer since that's where the
           UUID is generated
        """
        ctxt = context.RequestContext(1, 1)
        values = {}
        instance = nova.db.api.instance_create(ctxt, values)
        expected = FAKE_UUID
        self.assertEqual(instance['uuid'], expected)

    def test_create_instance_via_zones(self):
        """Server generated ReservationID"""
        self._setup_for_create_instance()
        self.flags(allow_admin_api=True)

        body = dict(server=dict(
            name='server_test', imageId=3, flavorId=2,
            metadata={'hello': 'world', 'open': 'stack'},
            personality={}))
        req = webob.Request.blank('/v1.0/zones/boot')
        req.method = 'POST'
        req.body = json.dumps(body)
        req.headers["content-type"] = "application/json"

        res = req.get_response(fakes.wsgi_app())

        reservation_id = json.loads(res.body)['reservation_id']
        self.assertEqual(res.status_int, 200)
        self.assertNotEqual(reservation_id, "")
        self.assertNotEqual(reservation_id, None)
        self.assertTrue(len(reservation_id) > 1)

    def test_create_instance_via_zones_with_resid(self):
        """User supplied ReservationID"""
        self._setup_for_create_instance()
        self.flags(allow_admin_api=True)

        body = dict(server=dict(
            name='server_test', imageId=3, flavorId=2,
            metadata={'hello': 'world', 'open': 'stack'},
            personality={}, reservation_id='myresid'))
        req = webob.Request.blank('/v1.0/zones/boot')
        req.method = 'POST'
        req.body = json.dumps(body)
        req.headers["content-type"] = "application/json"

        res = req.get_response(fakes.wsgi_app())

        reservation_id = json.loads(res.body)['reservation_id']
        self.assertEqual(res.status_int, 200)
        self.assertEqual(reservation_id, "myresid")

    def test_create_instance_no_key_pair(self):
        fakes.stub_out_key_pair_funcs(self.stubs, have_key_pair=False)
        self._test_create_instance_helper()

    def test_create_instance_no_name(self):
        self._setup_for_create_instance()

        body = {
            'server': {
                'imageId': 3,
                'flavorId': 1,
                'metadata': {
                    'hello': 'world',
                    'open': 'stack',
                },
                'personality': {},
            },
        }

        req = webob.Request.blank('/v1.0/servers')
        req.method = 'POST'
        req.body = json.dumps(body)
        req.headers["content-type"] = "application/json"
        res = req.get_response(fakes.wsgi_app())
        self.assertEqual(res.status_int, 400)

    def test_create_instance_nonstring_name(self):
        self._setup_for_create_instance()

        body = {
            'server': {
                'name': 12,
                'imageId': 3,
                'flavorId': 1,
                'metadata': {
                    'hello': 'world',
                    'open': 'stack',
                },
                'personality': {},
            },
        }

        req = webob.Request.blank('/v1.0/servers')
        req.method = 'POST'
        req.body = json.dumps(body)
        req.headers["content-type"] = "application/json"
        res = req.get_response(fakes.wsgi_app())
        self.assertEqual(res.status_int, 400)

    def test_create_instance_no_server_entity(self):
        self._setup_for_create_instance()

        body = {}

        req = webob.Request.blank('/v1.0/servers')
        req.method = 'POST'
        req.body = json.dumps(body)
        req.headers["content-type"] = "application/json"
        res = req.get_response(fakes.wsgi_app())
        self.assertEqual(res.status_int, 422)

    def test_create_instance_whitespace_name(self):
        self._setup_for_create_instance()

        body = {
            'server': {
                'name': '    ',
                'imageId': 3,
                'flavorId': 1,
                'metadata': {
                    'hello': 'world',
                    'open': 'stack',
                },
                'personality': {},
            },
        }

        req = webob.Request.blank('/v1.0/servers')
        req.method = 'POST'
        req.body = json.dumps(body)
        req.headers["content-type"] = "application/json"
        res = req.get_response(fakes.wsgi_app())
        self.assertEqual(res.status_int, 400)

    def test_create_instance_v1_1(self):
        self._setup_for_create_instance()

        # proper local hrefs must start with 'http://localhost/v1.1/'
        image_href = 'http://localhost/v1.1/images/2'
        flavor_ref = 'http://localhost/flavors/3'
        expected_flavor = {
            "id": "3",
            "links": [
                {
                    "rel": "bookmark",
                    "href": 'http://localhost/flavors/3',
                },
            ],
        }
        expected_image = {
            "id": "2",
            "links": [
                {
                    "rel": "bookmark",
                    "href": 'http://localhost/images/2',
                },
            ],
        }
        body = {
            'server': {
                'name': 'server_test',
                'imageRef': image_href,
                'flavorRef': flavor_ref,
                'metadata': {
                    'hello': 'world',
                    'open': 'stack',
                },
                'personality': [
                    {
                        "path": "/etc/banner.txt",
                        "contents": "MQ==",
                    },
                ],
            },
        }

        req = webob.Request.blank('/v1.1/123/servers')
        req.method = 'POST'
        req.body = json.dumps(body)
        req.headers["content-type"] = "application/json"

        res = req.get_response(fakes.wsgi_app())

        self.assertEqual(res.status_int, 202)
        server = json.loads(res.body)['server']
        self.assertEqual(16, len(server['adminPass']))
        self.assertEqual(1, server['id'])
        self.assertEqual(0, server['progress'])
        self.assertEqual('server_test', server['name'])
        self.assertEqual(expected_flavor, server['flavor'])
        self.assertEqual(expected_image, server['image'])

    def test_create_instance_v1_1_invalid_flavor_href(self):
        self._setup_for_create_instance()

        image_href = 'http://localhost/v1.1/images/2'
        flavor_ref = 'http://localhost/v1.1/flavors/asdf'
        body = dict(server=dict(
            name='server_test', imageRef=image_href, flavorRef=flavor_ref,
            metadata={'hello': 'world', 'open': 'stack'},
            personality={}))
        req = webob.Request.blank('/v1.1/123/servers')
        req.method = 'POST'
        req.body = json.dumps(body)
        req.headers["content-type"] = "application/json"
        res = req.get_response(fakes.wsgi_app())
        self.assertEqual(res.status_int, 400)

    def test_create_instance_v1_1_bad_flavor_href(self):
        self._setup_for_create_instance()

        image_href = 'http://localhost/v1.1/images/2'
        flavor_ref = 'http://localhost/v1.1/flavors/17'
        body = dict(server=dict(
            name='server_test', imageRef=image_href, flavorRef=flavor_ref,
            metadata={'hello': 'world', 'open': 'stack'},
            personality={}))
        req = webob.Request.blank('/v1.1/123/servers')
        req.method = 'POST'
        req.body = json.dumps(body)
        req.headers["content-type"] = "application/json"
        res = req.get_response(fakes.wsgi_app())
        self.assertEqual(res.status_int, 400)

    def test_create_instance_v1_1_bad_href(self):
        self._setup_for_create_instance()

        image_href = 'http://localhost/v1.1/images/asdf'
        flavor_ref = 'http://localhost/v1.1/flavors/3'
        body = dict(server=dict(
            name='server_test', imageRef=image_href, flavorRef=flavor_ref,
            metadata={'hello': 'world', 'open': 'stack'},
            personality={}))
        req = webob.Request.blank('/v1.1/123/servers')
        req.method = 'POST'
        req.body = json.dumps(body)
        req.headers["content-type"] = "application/json"
        res = req.get_response(fakes.wsgi_app())
        self.assertEqual(res.status_int, 400)

    def test_create_instance_v1_1_local_href(self):
        self._setup_for_create_instance()

        image_id = "2"
        flavor_ref = 'http://localhost/v1.1/flavors/3'
        expected_flavor = {
            "id": "3",
            "links": [
                {
                    "rel": "bookmark",
                    "href": 'http://localhost/flavors/3',
                },
            ],
        }
        expected_image = {
            "id": "2",
            "links": [
                {
                    "rel": "bookmark",
                    "href": 'http://localhost/images/2',
                },
            ],
        }
        body = {
            'server': {
                'name': 'server_test',
                'imageRef': image_id,
                'flavorRef': flavor_ref,
            },
        }

        req = webob.Request.blank('/v1.1/123/servers')
        req.method = 'POST'
        req.body = json.dumps(body)
        req.headers["content-type"] = "application/json"

        res = req.get_response(fakes.wsgi_app())

        self.assertEqual(res.status_int, 202)
        server = json.loads(res.body)['server']
        self.assertEqual(expected_flavor, server['flavor'])
        self.assertEqual(expected_image, server['image'])

    def test_create_instance_with_admin_pass_v1_0(self):
        self._setup_for_create_instance()

        body = {
            'server': {
                'name': 'test-server-create',
                'imageId': 3,
                'flavorId': 1,
                'adminPass': 'testpass',
            },
        }

        req = webob.Request.blank('/v1.0/servers')
        req.method = 'POST'
        req.body = json.dumps(body)
        req.headers['content-type'] = "application/json"
        res = req.get_response(fakes.wsgi_app())
        res = json.loads(res.body)
        self.assertNotEqual(res['server']['adminPass'],
                            body['server']['adminPass'])

    def test_create_instance_v1_1_admin_pass(self):
        self._setup_for_create_instance()

        image_href = 'http://localhost/v1.1/images/2'
        flavor_ref = 'http://localhost/v1.1/flavors/3'
        body = {
            'server': {
                'name': 'server_test',
                'imageRef': 3,
                'flavorRef': 3,
                'adminPass': 'testpass',
            },
        }

        req = webob.Request.blank('/v1.1/123/servers')
        req.method = 'POST'
        req.body = json.dumps(body)
        req.headers['content-type'] = "application/json"
        res = req.get_response(fakes.wsgi_app())
        self.assertEqual(res.status_int, 202)
        server = json.loads(res.body)['server']
        self.assertEqual(server['adminPass'], body['server']['adminPass'])

    def test_create_instance_v1_1_admin_pass_empty(self):
        self._setup_for_create_instance()

        body = {
            'server': {
                'name': 'server_test',
                'imageRef': 3,
                'flavorRef': 3,
                'adminPass': '',
            },
        }

        req = webob.Request.blank('/v1.1/123/servers')
        req.method = 'POST'
        req.body = json.dumps(body)
        req.headers['content-type'] = "application/json"
        res = req.get_response(fakes.wsgi_app())
        self.assertEqual(res.status_int, 400)

    def test_update_server_no_body(self):
        req = webob.Request.blank('/v1.0/servers/1')
        req.method = 'PUT'
        res = req.get_response(fakes.wsgi_app())
        self.assertEqual(res.status_int, 400)

    def test_update_nonstring_name(self):
        """ Confirm that update is filtering params """
        inst_dict = dict(name=12, adminPass='bacon')
        self.body = json.dumps(dict(server=inst_dict))

        req = webob.Request.blank('/v1.0/servers/1')
        req.method = 'PUT'
        req.content_type = "application/json"
        req.body = self.body
        res = req.get_response(fakes.wsgi_app())
        self.assertEqual(res.status_int, 400)

    def test_update_whitespace_name(self):
        """ Confirm that update is filtering params """
        inst_dict = dict(name='   ', adminPass='bacon')
        self.body = json.dumps(dict(server=inst_dict))

        req = webob.Request.blank('/v1.0/servers/1')
        req.method = 'PUT'
        req.content_type = "application/json"
        req.body = self.body
        res = req.get_response(fakes.wsgi_app())
        self.assertEqual(res.status_int, 400)

    def test_update_null_name(self):
        """ Confirm that update is filtering params """
        inst_dict = dict(name='', adminPass='bacon')
        self.body = json.dumps(dict(server=inst_dict))

        req = webob.Request.blank('/v1.0/servers/1')
        req.method = 'PUT'
        req.content_type = "application/json"
        req.body = self.body
        res = req.get_response(fakes.wsgi_app())
        self.assertEqual(res.status_int, 400)

    def test_update_server_v1_0(self):
        inst_dict = dict(name='server_test', adminPass='bacon')
        self.body = json.dumps(dict(server=inst_dict))

        def server_update(context, id, params):
            filtered_dict = dict(display_name='server_test')
            self.assertEqual(params, filtered_dict)
            return filtered_dict

        self.stubs.Set(nova.db.api, 'instance_update',
            server_update)
        self.stubs.Set(nova.compute.api.API, "_find_host", find_host)
        mock_method = MockSetAdminPassword()
        self.stubs.Set(nova.compute.api.API, 'set_admin_password', mock_method)

        req = webob.Request.blank('/v1.0/servers/1')
        req.method = 'PUT'
        req.content_type = "application/json"
        req.body = self.body
        res = req.get_response(fakes.wsgi_app())
        self.assertEqual(res.status_int, 204)
        self.assertEqual(mock_method.instance_id, '1')
        self.assertEqual(mock_method.password, 'bacon')

    def test_update_server_no_body_v1_1(self):
        req = webob.Request.blank('/v1.1/123/servers/1')
        req.method = 'PUT'
        res = req.get_response(fakes.wsgi_app())
        self.assertEqual(res.status_int, 400)

    def test_update_server_name_v1_1(self):
        req = webob.Request.blank('/v1.1/123/servers/1')
        req.method = 'PUT'
        req.content_type = 'application/json'
        req.body = json.dumps({'server': {'name': 'new-name'}})
        res = req.get_response(fakes.wsgi_app())
        self.assertEqual(res.status_int, 204)
        self.assertEqual(res.body, '')

    def test_update_server_adminPass_ignored_v1_1(self):
        inst_dict = dict(name='server_test', adminPass='bacon')
        self.body = json.dumps(dict(server=inst_dict))

        def server_update(context, id, params):
            filtered_dict = dict(display_name='server_test')
            self.assertEqual(params, filtered_dict)
            return filtered_dict

        self.stubs.Set(nova.db.api, 'instance_update',
            server_update)

        req = webob.Request.blank('/v1.1/123/servers/1')
        req.method = 'PUT'
        req.content_type = "application/json"
        req.body = self.body
        res = req.get_response(fakes.wsgi_app())
        self.assertEqual(res.status_int, 204)
        self.assertEqual(res.body, '')

    def test_create_backup_schedules(self):
        req = webob.Request.blank('/v1.0/servers/1/backup_schedule')
        req.method = 'POST'
        res = req.get_response(fakes.wsgi_app())
        self.assertEqual(res.status_int, 501)

    def test_delete_backup_schedules(self):
        req = webob.Request.blank('/v1.0/servers/1/backup_schedule/1')
        req.method = 'DELETE'
        res = req.get_response(fakes.wsgi_app())
        self.assertEqual(res.status_int, 501)

    def test_get_server_backup_schedules(self):
        req = webob.Request.blank('/v1.0/servers/1/backup_schedule')
        res = req.get_response(fakes.wsgi_app())
        self.assertEqual(res.status_int, 501)

    def test_get_server_backup_schedule(self):
        req = webob.Request.blank('/v1.0/servers/1/backup_schedule/1')
        res = req.get_response(fakes.wsgi_app())
        self.assertEqual(res.status_int, 501)

    def test_server_backup_schedule_deprecated_v1_1(self):
        req = webob.Request.blank('/v1.1/123/servers/1/backup_schedule')
        res = req.get_response(fakes.wsgi_app())
        self.assertEqual(res.status_int, 404)

    def test_get_all_server_details_xml_v1_0(self):
        req = webob.Request.blank('/v1.0/servers/detail')
        req.headers['Accept'] = 'application/xml'
        res = req.get_response(fakes.wsgi_app())
        dom = minidom.parseString(res.body)
        for i, server in enumerate(dom.getElementsByTagName('server')):
            self.assertEqual(server.getAttribute('id'), str(i))
            self.assertEqual(server.getAttribute('hostId'), '')
            self.assertEqual(server.getAttribute('name'), 'server%d' % i)
            self.assertEqual(server.getAttribute('imageId'), '10')
            self.assertEqual(server.getAttribute('status'), 'BUILD')
            (meta,) = server.getElementsByTagName('meta')
            self.assertEqual(meta.getAttribute('key'), 'seq')
            self.assertEqual(meta.firstChild.data.strip(), str(i))

    def test_get_all_server_details_v1_0(self):
        req = webob.Request.blank('/v1.0/servers/detail')
        res = req.get_response(fakes.wsgi_app())
        res_dict = json.loads(res.body)

        for i, s in enumerate(res_dict['servers']):
            self.assertEqual(s['id'], i)
            self.assertEqual(s['hostId'], '')
            self.assertEqual(s['name'], 'server%d' % i)
            self.assertEqual(s['imageId'], 10)
            self.assertEqual(s['flavorId'], 1)
            self.assertEqual(s['status'], 'BUILD')
            self.assertEqual(s['metadata']['seq'], str(i))

    def test_get_all_server_details_v1_1(self):
        expected_flavor = {
            "id": "1",
            "links": [
                {
                    "rel": "bookmark",
                    "href": 'http://localhost/flavors/1',
                },
            ],
        }
        expected_image = {
            "id": "10",
            "links": [
                {
                    "rel": "bookmark",
                    "href": 'http://localhost/images/10',
                },
            ],
        }
        req = webob.Request.blank('/v1.1/123/servers/detail')
        res = req.get_response(fakes.wsgi_app())
        res_dict = json.loads(res.body)

        for i, s in enumerate(res_dict['servers']):
            self.assertEqual(s['id'], i)
            self.assertEqual(s['hostId'], '')
            self.assertEqual(s['name'], 'server%d' % i)
            self.assertEqual(s['image'], expected_image)
            self.assertEqual(s['flavor'], expected_flavor)
            self.assertEqual(s['status'], 'BUILD')
            self.assertEqual(s['metadata']['seq'], str(i))

    def test_get_all_server_details_with_host(self):
        '''
        We want to make sure that if two instances are on the same host, then
        they return the same hostId. If two instances are on different hosts,
        they should return different hostId's. In this test, there are 5
        instances - 2 on one host and 3 on another.
        '''

        def return_servers_with_host(context, *args, **kwargs):
            return [stub_instance(i, 'fake', 'fake', None, None, i % 2)
                    for i in xrange(5)]

        self.stubs.Set(nova.db.api, 'instance_get_all_by_project',
            return_servers_with_host)

        req = webob.Request.blank('/v1.0/servers/detail')
        res = req.get_response(fakes.wsgi_app())
        res_dict = json.loads(res.body)

        server_list = res_dict['servers']
        host_ids = [server_list[0]['hostId'], server_list[1]['hostId']]
        self.assertTrue(host_ids[0] and host_ids[1])
        self.assertNotEqual(host_ids[0], host_ids[1])

        for i, s in enumerate(res_dict['servers']):
            self.assertEqual(s['id'], i)
            self.assertEqual(s['hostId'], host_ids[i % 2])
            self.assertEqual(s['name'], 'server%d' % i)
            self.assertEqual(s['imageId'], 10)
            self.assertEqual(s['flavorId'], 1)

    def test_server_pause(self):
        self.flags(allow_admin_api=True)
        req = webob.Request.blank('/v1.0/servers/1/pause')
        req.method = 'POST'
        req.content_type = 'application/json'
        res = req.get_response(fakes.wsgi_app())
        self.assertEqual(res.status_int, 202)

    def test_server_unpause(self):
        self.flags(allow_admin_api=True)
        req = webob.Request.blank('/v1.0/servers/1/unpause')
        req.method = 'POST'
        req.content_type = 'application/json'
        res = req.get_response(fakes.wsgi_app())
        self.assertEqual(res.status_int, 202)

    def test_server_suspend(self):
        self.flags(allow_admin_api=True)
        req = webob.Request.blank('/v1.0/servers/1/suspend')
        req.method = 'POST'
        req.content_type = 'application/json'
        res = req.get_response(fakes.wsgi_app())
        self.assertEqual(res.status_int, 202)

    def test_server_resume(self):
        self.flags(allow_admin_api=True)
        req = webob.Request.blank('/v1.0/servers/1/resume')
        req.method = 'POST'
        req.content_type = 'application/json'
        res = req.get_response(fakes.wsgi_app())
        self.assertEqual(res.status_int, 202)

    def test_server_reset_network(self):
        self.flags(allow_admin_api=True)
        req = webob.Request.blank('/v1.0/servers/1/reset_network')
        req.method = 'POST'
        req.content_type = 'application/json'
        res = req.get_response(fakes.wsgi_app())
        self.assertEqual(res.status_int, 202)

    def test_server_inject_network_info(self):
        self.flags(allow_admin_api=True)
        req = webob.Request.blank(
              '/v1.0/servers/1/inject_network_info')
        req.method = 'POST'
        req.content_type = 'application/json'
        res = req.get_response(fakes.wsgi_app())
        self.assertEqual(res.status_int, 202)

    def test_server_diagnostics(self):
        self.flags(allow_admin_api=False)
        req = webob.Request.blank("/v1.0/servers/1/diagnostics")
        req.method = "GET"
        res = req.get_response(fakes.wsgi_app())
        self.assertEqual(res.status_int, 404)

    def test_server_actions(self):
        self.flags(allow_admin_api=False)
        req = webob.Request.blank("/v1.0/servers/1/actions")
        req.method = "GET"
        res = req.get_response(fakes.wsgi_app())
        self.assertEqual(res.status_int, 404)

<<<<<<< HEAD
    def test_server_change_password(self):
        body = {'changePassword': {'adminPass': '1234pass'}}
        req = webob.Request.blank('/v1.0/servers/1/action')
        req.method = 'POST'
        req.content_type = 'application/json'
        req.body = json.dumps(body)
        res = req.get_response(fakes.wsgi_app())
        self.assertEqual(res.status_int, 501)

    def test_server_change_password_xml(self):
        req = webob.Request.blank('/v1.0/servers/1/action')
        req.method = 'POST'
        req.content_type = 'application/xml'
        req.body = '<changePassword adminPass="1234pass">'
#        res = req.get_response(fakes.wsgi_app())
#        self.assertEqual(res.status_int, 501)

    def test_server_change_password_v1_1(self):
        mock_method = MockSetAdminPassword()
        self.stubs.Set(nova.compute.api.API, 'set_admin_password', mock_method)
        body = {'changePassword': {'adminPass': '1234pass'}}
        req = webob.Request.blank('/v1.1/123/servers/1/action')
        req.method = 'POST'
        req.content_type = 'application/json'
        req.body = json.dumps(body)
        res = req.get_response(fakes.wsgi_app())
        self.assertEqual(res.status_int, 202)
        self.assertEqual(mock_method.instance_id, '1')
        self.assertEqual(mock_method.password, '1234pass')

    def test_server_change_password_bad_request_v1_1(self):
        body = {'changePassword': {'pass': '12345'}}
        req = webob.Request.blank('/v1.1/123/servers/1/action')
        req.method = 'POST'
        req.content_type = 'application/json'
        req.body = json.dumps(body)
        res = req.get_response(fakes.wsgi_app())
        self.assertEqual(res.status_int, 400)

    def test_server_change_password_empty_string_v1_1(self):
        body = {'changePassword': {'adminPass': ''}}
        req = webob.Request.blank('/v1.1/123/servers/1/action')
        req.method = 'POST'
        req.content_type = 'application/json'
        req.body = json.dumps(body)
        res = req.get_response(fakes.wsgi_app())
        self.assertEqual(res.status_int, 400)

    def test_server_change_password_none_v1_1(self):
        body = {'changePassword': {'adminPass': None}}
        req = webob.Request.blank('/v1.1/123/servers/1/action')
        req.method = 'POST'
        req.content_type = 'application/json'
        req.body = json.dumps(body)
        res = req.get_response(fakes.wsgi_app())
        self.assertEqual(res.status_int, 400)

    def test_server_change_password_not_a_string_v1_1(self):
        body = {'changePassword': {'adminPass': 1234}}
        req = webob.Request.blank('/v1.1/123/servers/1/action')
        req.method = 'POST'
        req.content_type = 'application/json'
        req.body = json.dumps(body)
        res = req.get_response(fakes.wsgi_app())
        self.assertEqual(res.status_int, 400)

    def test_server_reboot(self):
        body = dict(server=dict(
            name='server_test', imageId=2, flavorId=2, metadata={},
            personality={}))
        req = webob.Request.blank('/v1.0/servers/1/action')
        req.method = 'POST'
        req.content_type = 'application/json'
        req.body = json.dumps(body)
        res = req.get_response(fakes.wsgi_app())

    def test_server_rebuild_accepted(self):
        body = {
            "rebuild": {
                "imageId": 2,
            },
        }

        req = webob.Request.blank('/v1.0/servers/1/action')
        req.method = 'POST'
        req.content_type = 'application/json'
        req.body = json.dumps(body)

        res = req.get_response(fakes.wsgi_app())
        self.assertEqual(res.status_int, 202)
        self.assertEqual(res.body, "")

    def test_server_rebuild_rejected_when_building(self):
        body = {
            "rebuild": {
                "imageId": 2,
            },
        }

        state = power_state.BUILDING
        new_return_server = return_server_with_power_state(state)
        self.stubs.Set(nova.db.api, 'instance_get', new_return_server)
        self.stubs.Set(nova.db, 'instance_get_by_uuid',
                       return_server_with_uuid_and_power_state(state))

        req = webob.Request.blank('/v1.0/servers/1/action')
        req.method = 'POST'
        req.content_type = 'application/json'
        req.body = json.dumps(body)

        res = req.get_response(fakes.wsgi_app())
        self.assertEqual(res.status_int, 409)

    def test_server_rebuild_bad_entity(self):
        body = {
            "rebuild": {
            },
        }

        req = webob.Request.blank('/v1.0/servers/1/action')
        req.method = 'POST'
        req.content_type = 'application/json'
        req.body = json.dumps(body)

        res = req.get_response(fakes.wsgi_app())
        self.assertEqual(res.status_int, 400)

    def test_server_rebuild_accepted_minimum_v1_1(self):
        body = {
            "rebuild": {
                "imageRef": "http://localhost/images/2",
            },
        }

        req = webob.Request.blank('/v1.1/123/servers/1/action')
        req.method = 'POST'
        req.content_type = 'application/json'
        req.body = json.dumps(body)

        res = req.get_response(fakes.wsgi_app())
        self.assertEqual(res.status_int, 202)

    def test_server_rebuild_rejected_when_building_v1_1(self):
        body = {
            "rebuild": {
                "imageRef": "http://localhost/images/2",
            },
        }

        state = power_state.BUILDING
        new_return_server = return_server_with_power_state(state)
        self.stubs.Set(nova.db.api, 'instance_get', new_return_server)
        self.stubs.Set(nova.db, 'instance_get_by_uuid',
                       return_server_with_uuid_and_power_state(state))

        req = webob.Request.blank('/v1.1/123/servers/1/action')
        req.method = 'POST'
        req.content_type = 'application/json'
        req.body = json.dumps(body)

        res = req.get_response(fakes.wsgi_app())
        self.assertEqual(res.status_int, 409)

    def test_server_rebuild_accepted_with_metadata_v1_1(self):
        body = {
            "rebuild": {
                "imageRef": "http://localhost/images/2",
                "metadata": {
                    "new": "metadata",
                },
            },
        }

        req = webob.Request.blank('/v1.1/123/servers/1/action')
        req.method = 'POST'
        req.content_type = 'application/json'
        req.body = json.dumps(body)

        res = req.get_response(fakes.wsgi_app())
        self.assertEqual(res.status_int, 202)

    def test_server_rebuild_accepted_with_bad_metadata_v1_1(self):
        body = {
            "rebuild": {
                "imageRef": "http://localhost/images/2",
                "metadata": "stack",
            },
        }

        req = webob.Request.blank('/v1.1/123/servers/1/action')
        req.method = 'POST'
        req.content_type = 'application/json'
        req.body = json.dumps(body)

        res = req.get_response(fakes.wsgi_app())
        self.assertEqual(res.status_int, 400)

    def test_server_rebuild_bad_entity_v1_1(self):
        body = {
            "rebuild": {
                "imageId": 2,
            },
        }

        req = webob.Request.blank('/v1.1/123/servers/1/action')
        req.method = 'POST'
        req.content_type = 'application/json'
        req.body = json.dumps(body)

        res = req.get_response(fakes.wsgi_app())
        self.assertEqual(res.status_int, 400)

    def test_server_rebuild_bad_personality_v1_1(self):
        body = {
            "rebuild": {
                "imageRef": "http://localhost/images/2",
                "personality": [{
                    "path": "/path/to/file",
                    "contents": "INVALID b64",
                }]
            },
        }

        req = webob.Request.blank('/v1.1/123/servers/1/action')
        req.method = 'POST'
        req.content_type = 'application/json'
        req.body = json.dumps(body)

        res = req.get_response(fakes.wsgi_app())
        self.assertEqual(res.status_int, 400)

    def test_server_rebuild_personality_v1_1(self):
        body = {
            "rebuild": {
                "imageRef": "http://localhost/images/2",
                "personality": [{
                    "path": "/path/to/file",
                    "contents": base64.b64encode("Test String"),
                }]
            },
        }

        req = webob.Request.blank('/v1.1/123/servers/1/action')
        req.method = 'POST'
        req.content_type = 'application/json'
        req.body = json.dumps(body)

        res = req.get_response(fakes.wsgi_app())
        self.assertEqual(res.status_int, 202)

=======
>>>>>>> 5afb04d2
    def test_delete_server_instance(self):
        req = webob.Request.blank('/v1.0/servers/1')
        req.method = 'DELETE'

        self.server_delete_called = False

        def instance_destroy_mock(context, id):
            self.server_delete_called = True

        self.stubs.Set(nova.db.api, 'instance_destroy',
            instance_destroy_mock)

        res = req.get_response(fakes.wsgi_app())
        self.assertEqual(res.status, '202 Accepted')
        self.assertEqual(self.server_delete_called, True)

    def test_rescue_accepted(self):
        self.flags(allow_admin_api=True)
        body = {}

        self.called = False

        def rescue_mock(*args, **kwargs):
            self.called = True

        self.stubs.Set(nova.compute.api.API, 'rescue', rescue_mock)
        req = webob.Request.blank('/v1.0/servers/1/rescue')
        req.method = 'POST'
        req.content_type = 'application/json'

        res = req.get_response(fakes.wsgi_app())

        self.assertEqual(self.called, True)
        self.assertEqual(res.status_int, 202)

    def test_rescue_raises_handled(self):
        self.flags(allow_admin_api=True)
        body = {}

        def rescue_mock(*args, **kwargs):
            raise Exception('Who cares?')

        self.stubs.Set(nova.compute.api.API, 'rescue', rescue_mock)
        req = webob.Request.blank('/v1.0/servers/1/rescue')
        req.method = 'POST'
        req.content_type = 'application/json'

        res = req.get_response(fakes.wsgi_app())

        self.assertEqual(res.status_int, 422)

    def test_delete_server_instance_v1_1(self):
        req = webob.Request.blank('/v1.1/123/servers/1')
        req.method = 'DELETE'

        self.server_delete_called = False

        def instance_destroy_mock(context, id):
            self.server_delete_called = True

        self.stubs.Set(nova.db.api, 'instance_destroy',
            instance_destroy_mock)

        res = req.get_response(fakes.wsgi_app())
        self.assertEqual(res.status_int, 204)
        self.assertEqual(self.server_delete_called, True)

<<<<<<< HEAD
    def test_resize_server(self):
        req = self.webreq('/1/action', 'POST', dict(resize=dict(flavorId=3)))

        self.resize_called = False

        def resize_mock(*args):
            self.resize_called = True

        self.stubs.Set(nova.compute.api.API, 'resize', resize_mock)

        res = req.get_response(fakes.wsgi_app())
        self.assertEqual(res.status_int, 202)
        self.assertEqual(self.resize_called, True)

    def test_resize_server_v11(self):
        req = webob.Request.blank('/v1.1/123/servers/1/action')
        req.content_type = 'application/json'
        req.method = 'POST'
        body_dict = {
            "resize": {
                "flavorRef": 3,
            },
        }
        req.body = json.dumps(body_dict)

        self.resize_called = False

        def resize_mock(*args):
            self.resize_called = True

        self.stubs.Set(nova.compute.api.API, 'resize', resize_mock)

        res = req.get_response(fakes.wsgi_app())
        self.assertEqual(res.status_int, 202)
        self.assertEqual(self.resize_called, True)

    def test_resize_bad_flavor_data(self):
        req = self.webreq('/1/action', 'POST', {"resize": "bad_data"})

        self.resize_called = False

        def resize_mock(*args):
            self.resize_called = True

        self.stubs.Set(nova.compute.api.API, 'resize', resize_mock)

        res = req.get_response(fakes.wsgi_app())
        self.assertEqual(res.status_int, 400)
        self.assertEqual(self.resize_called, False)

    def test_resize_invalid_flavorid(self):
        req = self.webreq('/1/action', 'POST', {"resize": {"flavorId": 300}})
        res = req.get_response(fakes.wsgi_app())
        self.assertEqual(res.status_int, 400)

    def test_resize_nonint_flavorid(self):
        req = self.webreq('/1/action', 'POST', {"resize": {"flavorId": "a"}})
        res = req.get_response(fakes.wsgi_app())
        self.assertEqual(res.status_int, 400)

    def test_resize_invalid_flavorid_v1_1(self):
        req = webob.Request.blank('/v1.1/123/servers/1/action')
        req.content_type = 'application/json'
        req.method = 'POST'
        resize_body = {
            "resize": {
                "image": {
                    "id": 300,
                },
            },
        }
        req.body = json.dumps(resize_body)
        res = req.get_response(fakes.wsgi_app())
        self.assertEqual(res.status_int, 400)

    def test_resize_nonint_flavorid_v1_1(self):
        req = webob.Request.blank('/v1.1/123/servers/1/action')
        req.content_type = 'application/json'
        req.method = 'POST'
        resize_body = {
            "resize": {
                "image": {
                    "id": "a",
                },
            },
        }
        req.body = json.dumps(resize_body)
        res = req.get_response(fakes.wsgi_app())
        self.assertEqual(res.status_int, 400)

    def test_resize_raises_fails(self):
        req = self.webreq('/1/action', 'POST', dict(resize=dict(flavorId=3)))

        def resize_mock(*args):
            raise Exception("An error occurred.")

        self.stubs.Set(nova.compute.api.API, 'resize', resize_mock)

        res = req.get_response(fakes.wsgi_app())
        self.assertEqual(res.status_int, 500)

    def test_resized_server_has_correct_status(self):
        req = self.webreq('/1', 'GET')

        def fake_migration_get(*args):
            return {}

        self.stubs.Set(nova.db, 'migration_get_by_instance_and_status',
                fake_migration_get)
        res = req.get_response(fakes.wsgi_app())
        body = json.loads(res.body)
        self.assertEqual(body['server']['status'], 'RESIZE-CONFIRM')

    def test_confirm_resize_server(self):
        req = self.webreq('/1/action', 'POST', dict(confirmResize=None))

        self.resize_called = False

        def confirm_resize_mock(*args):
            self.resize_called = True

        self.stubs.Set(nova.compute.api.API, 'confirm_resize',
                confirm_resize_mock)

        res = req.get_response(fakes.wsgi_app())
        self.assertEqual(res.status_int, 204)
        self.assertEqual(self.resize_called, True)

    def test_confirm_resize_server_fails(self):
        req = self.webreq('/1/action', 'POST', dict(confirmResize=None))

        def confirm_resize_mock(*args):
            raise Exception("An error occurred.")

        self.stubs.Set(nova.compute.api.API, 'confirm_resize',
                confirm_resize_mock)

        res = req.get_response(fakes.wsgi_app())
        self.assertEqual(res.status_int, 400)

    def test_revert_resize_server(self):
        req = self.webreq('/1/action', 'POST', dict(revertResize=None))

        self.resize_called = False

        def revert_resize_mock(*args):
            self.resize_called = True

        self.stubs.Set(nova.compute.api.API, 'revert_resize',
                revert_resize_mock)

        res = req.get_response(fakes.wsgi_app())
        self.assertEqual(res.status_int, 202)
        self.assertEqual(self.resize_called, True)

    def test_revert_resize_server_fails(self):
        req = self.webreq('/1/action', 'POST', dict(revertResize=None))

        def revert_resize_mock(*args):
            raise Exception("An error occurred.")

        self.stubs.Set(nova.compute.api.API, 'revert_resize',
                revert_resize_mock)

        res = req.get_response(fakes.wsgi_app())
        self.assertEqual(res.status_int, 400)

    def test_migrate_server(self):
        """This is basically the same as resize, only we provide the `migrate`
        attribute in the body's dict.
        """
        req = self.webreq('/1/migrate', 'POST')

        FLAGS.allow_admin_api = True
        self.resize_called = False

        def resize_mock(*args):
            self.resize_called = True

        self.stubs.Set(nova.compute.api.API, 'resize', resize_mock)

        res = req.get_response(fakes.wsgi_app())
        self.assertEqual(res.status_int, 202)
        self.assertEqual(self.resize_called, True)

    def test_migrate_server_no_admin_api_fails(self):
        req = self.webreq('/1/migrate', 'POST')

        FLAGS.allow_admin_api = False

        res = req.get_response(fakes.wsgi_app())
        self.assertEqual(res.status_int, 404)

=======
>>>>>>> 5afb04d2
    def test_shutdown_status(self):
        new_server = return_server_with_power_state(power_state.SHUTDOWN)
        self.stubs.Set(nova.db.api, 'instance_get', new_server)
        req = webob.Request.blank('/v1.0/servers/1')
        res = req.get_response(fakes.wsgi_app())
        self.assertEqual(res.status_int, 200)
        res_dict = json.loads(res.body)
        self.assertEqual(res_dict['server']['status'], 'SHUTDOWN')

    def test_shutoff_status(self):
        new_server = return_server_with_power_state(power_state.SHUTOFF)
        self.stubs.Set(nova.db.api, 'instance_get', new_server)
        req = webob.Request.blank('/v1.0/servers/1')
        res = req.get_response(fakes.wsgi_app())
        self.assertEqual(res.status_int, 200)
        res_dict = json.loads(res.body)
        self.assertEqual(res_dict['server']['status'], 'SHUTOFF')

<<<<<<< HEAD
    def test_create_image_v1_1(self):
        body = {
            'createImage': {
                'name': 'Snapshot 1',
            },
        }
        req = webob.Request.blank('/v1.1/123/servers/1/action')
        req.method = 'POST'
        req.body = json.dumps(body)
        req.headers["content-type"] = "application/json"
        response = req.get_response(fakes.wsgi_app())
        self.assertEqual(202, response.status_int)
        location = response.headers['Location']
        self.assertEqual('http://localhost/v1.1/images/123', location)

    def test_create_image_v1_1_with_metadata(self):
        body = {
            'createImage': {
                'name': 'Snapshot 1',
                'metadata': {'key': 'asdf'},
            },
        }
        req = webob.Request.blank('/v1.1/123/servers/1/action')
        req.method = 'POST'
        req.body = json.dumps(body)
        req.headers["content-type"] = "application/json"
        response = req.get_response(fakes.wsgi_app())
        self.assertEqual(202, response.status_int)
        location = response.headers['Location']
        self.assertEqual('http://localhost/v1.1/images/123', location)

    def test_create_image_v1_1_no_name(self):
        body = {
            'createImage': {},
        }
        req = webob.Request.blank('/v1.1/123/servers/1/action')
        req.method = 'POST'
        req.body = json.dumps(body)
        req.headers["content-type"] = "application/json"
        response = req.get_response(fakes.wsgi_app())
        self.assertEqual(400, response.status_int)

    def test_create_image_v1_1_bad_metadata(self):
        body = {
            'createImage': {
                'name': 'geoff',
                'metadata': 'henry',
            },
        }
        req = webob.Request.blank('/v1.1/123/servers/1/action')
        req.method = 'POST'
        req.body = json.dumps(body)
        req.headers["content-type"] = "application/json"
        response = req.get_response(fakes.wsgi_app())
        self.assertEqual(400, response.status_int)

    def test_create_backup(self):
        """The happy path for creating backups"""
        FLAGS.allow_admin_api = True

        body = {
            'createBackup': {
                'name': 'Backup 1',
                'backup_type': 'daily',
                'rotation': 1,
            },
        }

        req = webob.Request.blank('/v1.0/servers/1/action')
        req.method = 'POST'
        req.body = json.dumps(body)
        req.headers["content-type"] = "application/json"
        response = req.get_response(fakes.wsgi_app())
        self.assertEqual(202, response.status_int)
        self.assertTrue(response.headers['Location'])

    def test_create_backup_v1_1(self):
        """The happy path for creating backups through v1.1 api"""
        FLAGS.allow_admin_api = True

        body = {
            'createBackup': {
                'name': 'Backup 1',
                'backup_type': 'daily',
                'rotation': 1,
            },
        }

        req = webob.Request.blank('/v1.1/123/servers/1/action')
        req.method = 'POST'
        req.body = json.dumps(body)
        req.headers["content-type"] = "application/json"
        response = req.get_response(fakes.wsgi_app())
        self.assertEqual(202, response.status_int)
        self.assertTrue(response.headers['Location'])

    def test_create_backup_admin_api_off(self):
        """The happy path for creating backups"""
        FLAGS.allow_admin_api = False

        body = {
            'createBackup': {
                'name': 'Backup 1',
                'backup_type': 'daily',
                'rotation': 1,
            },
        }

        req = webob.Request.blank('/v1.0/servers/1/action')
        req.method = 'POST'
        req.body = json.dumps(body)
        req.headers["content-type"] = "application/json"
        response = req.get_response(fakes.wsgi_app())
        self.assertEqual(501, response.status_int)

    def test_create_backup_with_metadata(self):
        FLAGS.allow_admin_api = True

        body = {
            'createBackup': {
                'name': 'Backup 1',
                'backup_type': 'daily',
                'rotation': 1,
                'metadata': {'123': 'asdf'},
            },
        }

        req = webob.Request.blank('/v1.0/servers/1/action')
        req.method = 'POST'
        req.body = json.dumps(body)
        req.headers["content-type"] = "application/json"
        response = req.get_response(fakes.wsgi_app())
        self.assertEqual(202, response.status_int)
        self.assertTrue(response.headers['Location'])

    def test_create_backup_no_name(self):
        """Name is required for backups"""
        FLAGS.allow_admin_api = True

        body = {
            'createBackup': {
                'backup_type': 'daily',
                'rotation': 1,
            },
        }

        req = webob.Request.blank('/v1.0/images')
        req.method = 'POST'
        req.body = json.dumps(body)
        req.headers["content-type"] = "application/json"
        response = req.get_response(fakes.wsgi_app())
        self.assertEqual(400, response.status_int)

    def test_create_backup_no_rotation(self):
        """Rotation is required for backup requests"""
        FLAGS.allow_admin_api = True

        body = {
            'createBackup': {
                'name': 'Backup 1',
                'backup_type': 'daily',
            },
        }

        req = webob.Request.blank('/v1.0/images')
        req.method = 'POST'
        req.body = json.dumps(body)
        req.headers["content-type"] = "application/json"

        response = req.get_response(fakes.wsgi_app())
        self.assertEqual(400, response.status_int)

    def test_create_backup_no_backup_type(self):
        """Backup Type (daily or weekly) is required for backup requests"""
        FLAGS.allow_admin_api = True

        body = {
            'createBackup': {
                'name': 'Backup 1',
                'rotation': 1,
            },
        }
        req = webob.Request.blank('/v1.0/images')
        req.method = 'POST'
        req.body = json.dumps(body)
        req.headers["content-type"] = "application/json"

        response = req.get_response(fakes.wsgi_app())
        self.assertEqual(400, response.status_int)

    def test_create_backup_bad_entity(self):
        FLAGS.allow_admin_api = True

        body = {'createBackup': 'go'}
        req = webob.Request.blank('/v1.0/images')
        req.method = 'POST'
        req.body = json.dumps(body)
        req.headers["content-type"] = "application/json"

        response = req.get_response(fakes.wsgi_app())
        self.assertEqual(400, response.status_int)


class TestServerActionXMLDeserializer(test.TestCase):

    def setUp(self):
        self.deserializer = create_instance_helper.ServerXMLDeserializer()

    def tearDown(self):
        pass

    def test_create_image(self):
        serial_request = """
<createImage xmlns="http://docs.openstack.org/compute/api/v1.1"
             name="new-server-test"/>"""
        request = self.deserializer.deserialize(serial_request, 'action')
        expected = {
            "createImage": {
                "name": "new-server-test",
                "metadata": {},
            },
        }
        self.assertEquals(request['body'], expected)

    def test_create_image_with_metadata(self):
        serial_request = """
<createImage xmlns="http://docs.openstack.org/compute/api/v1.1"
             name="new-server-test">
    <metadata>
        <meta key="key1">value1</meta>
    </metadata>
</createImage>"""
        request = self.deserializer.deserialize(serial_request, 'action')
        expected = {
            "createImage": {
                "name": "new-server-test",
                "metadata": {"key1": "value1"},
            },
        }
        self.assertEquals(request['body'], expected)

    def test_create_backup_with_metadata(self):
        serial_request = """
<createBackup xmlns="http://docs.openstack.org/compute/api/v1.1"
             name="new-server-test"
             rotation="12"
             backup_type="daily">
    <metadata>
        <meta key="key1">value1</meta>
    </metadata>
</createBackup>"""
        request = self.deserializer.deserialize(serial_request, 'action')
        expected = {
            "createBackup": {
                "name": "new-server-test",
                "rotation": "12",
                "backup_type": "daily",
                "metadata": {"key1": "value1"},
            },
        }
        self.assertEquals(request['body'], expected)

=======
>>>>>>> 5afb04d2

class TestServerCreateRequestXMLDeserializerV10(unittest.TestCase):

    def setUp(self):
        self.deserializer = create_instance_helper.ServerXMLDeserializer()

    def test_minimal_request(self):
        serial_request = """
<server xmlns="http://docs.rackspacecloud.com/servers/api/v1.0"
 name="new-server-test" imageId="1" flavorId="1"/>"""
        request = self.deserializer.deserialize(serial_request, 'create')
        expected = {"server": {
                "name": "new-server-test",
                "imageId": "1",
                "flavorId": "1",
                "metadata": {},
                "personality": [],
                }}
        self.assertEquals(request['body'], expected)

    def test_request_with_empty_metadata(self):
        serial_request = """
<server xmlns="http://docs.rackspacecloud.com/servers/api/v1.0"
 name="new-server-test" imageId="1" flavorId="1">
    <metadata/>
</server>"""
        request = self.deserializer.deserialize(serial_request, 'create')
        expected = {"server": {
                "name": "new-server-test",
                "imageId": "1",
                "flavorId": "1",
                "metadata": {},
                "personality": [],
                }}
        self.assertEquals(request['body'], expected)

    def test_request_with_empty_personality(self):
        serial_request = """
<server xmlns="http://docs.rackspacecloud.com/servers/api/v1.0"
 name="new-server-test" imageId="1" flavorId="1">
    <personality/>
</server>"""
        request = self.deserializer.deserialize(serial_request, 'create')
        expected = {"server": {
                "name": "new-server-test",
                "imageId": "1",
                "flavorId": "1",
                "metadata": {},
                "personality": [],
                }}
        self.assertEquals(request['body'], expected)

    def test_request_with_empty_metadata_and_personality(self):
        serial_request = """
<server xmlns="http://docs.rackspacecloud.com/servers/api/v1.0"
 name="new-server-test" imageId="1" flavorId="1">
    <metadata/>
    <personality/>
</server>"""
        request = self.deserializer.deserialize(serial_request, 'create')
        expected = {"server": {
                "name": "new-server-test",
                "imageId": "1",
                "flavorId": "1",
                "metadata": {},
                "personality": [],
                }}
        self.assertEquals(request['body'], expected)

    def test_request_with_empty_metadata_and_personality_reversed(self):
        serial_request = """
<server xmlns="http://docs.rackspacecloud.com/servers/api/v1.0"
 name="new-server-test" imageId="1" flavorId="1">
    <personality/>
    <metadata/>
</server>"""
        request = self.deserializer.deserialize(serial_request, 'create')
        expected = {"server": {
                "name": "new-server-test",
                "imageId": "1",
                "flavorId": "1",
                "metadata": {},
                "personality": [],
                }}
        self.assertEquals(request['body'], expected)

    def test_request_with_one_personality(self):
        serial_request = """
<server xmlns="http://docs.rackspacecloud.com/servers/api/v1.0"
 name="new-server-test" imageId="1" flavorId="1">
    <personality>
        <file path="/etc/conf">aabbccdd</file>
    </personality>
</server>"""
        request = self.deserializer.deserialize(serial_request, 'create')
        expected = [{"path": "/etc/conf", "contents": "aabbccdd"}]
        self.assertEquals(request['body']["server"]["personality"], expected)

    def test_request_with_two_personalities(self):
        serial_request = """
<server xmlns="http://docs.rackspacecloud.com/servers/api/v1.0"
 name="new-server-test" imageId="1" flavorId="1">
<personality><file path="/etc/conf">aabbccdd</file>
<file path="/etc/sudoers">abcd</file></personality></server>"""
        request = self.deserializer.deserialize(serial_request, 'create')
        expected = [{"path": "/etc/conf", "contents": "aabbccdd"},
                    {"path": "/etc/sudoers", "contents": "abcd"}]
        self.assertEquals(request['body']["server"]["personality"], expected)

    def test_request_second_personality_node_ignored(self):
        serial_request = """
<server xmlns="http://docs.rackspacecloud.com/servers/api/v1.0"
 name="new-server-test" imageId="1" flavorId="1">
    <personality>
        <file path="/etc/conf">aabbccdd</file>
    </personality>
    <personality>
        <file path="/etc/ignoreme">anything</file>
    </personality>
</server>"""
        request = self.deserializer.deserialize(serial_request, 'create')
        expected = [{"path": "/etc/conf", "contents": "aabbccdd"}]
        self.assertEquals(request['body']["server"]["personality"], expected)

    def test_request_with_one_personality_missing_path(self):
        serial_request = """
<server xmlns="http://docs.rackspacecloud.com/servers/api/v1.0"
 name="new-server-test" imageId="1" flavorId="1">
<personality><file>aabbccdd</file></personality></server>"""
        request = self.deserializer.deserialize(serial_request, 'create')
        expected = [{"contents": "aabbccdd"}]
        self.assertEquals(request['body']["server"]["personality"], expected)

    def test_request_with_one_personality_empty_contents(self):
        serial_request = """
<server xmlns="http://docs.rackspacecloud.com/servers/api/v1.0"
 name="new-server-test" imageId="1" flavorId="1">
<personality><file path="/etc/conf"></file></personality></server>"""
        request = self.deserializer.deserialize(serial_request, 'create')
        expected = [{"path": "/etc/conf", "contents": ""}]
        self.assertEquals(request['body']["server"]["personality"], expected)

    def test_request_with_one_personality_empty_contents_variation(self):
        serial_request = """
<server xmlns="http://docs.rackspacecloud.com/servers/api/v1.0"
 name="new-server-test" imageId="1" flavorId="1">
<personality><file path="/etc/conf"/></personality></server>"""
        request = self.deserializer.deserialize(serial_request, 'create')
        expected = [{"path": "/etc/conf", "contents": ""}]
        self.assertEquals(request['body']["server"]["personality"], expected)

    def test_request_with_one_metadata(self):
        serial_request = """
<server xmlns="http://docs.rackspacecloud.com/servers/api/v1.0"
 name="new-server-test" imageId="1" flavorId="1">
    <metadata>
        <meta key="alpha">beta</meta>
    </metadata>
</server>"""
        request = self.deserializer.deserialize(serial_request, 'create')
        expected = {"alpha": "beta"}
        self.assertEquals(request['body']["server"]["metadata"], expected)

    def test_request_with_two_metadata(self):
        serial_request = """
<server xmlns="http://docs.rackspacecloud.com/servers/api/v1.0"
 name="new-server-test" imageId="1" flavorId="1">
    <metadata>
        <meta key="alpha">beta</meta>
        <meta key="foo">bar</meta>
    </metadata>
</server>"""
        request = self.deserializer.deserialize(serial_request, 'create')
        expected = {"alpha": "beta", "foo": "bar"}
        self.assertEquals(request['body']["server"]["metadata"], expected)

    def test_request_with_metadata_missing_value(self):
        serial_request = """
<server xmlns="http://docs.rackspacecloud.com/servers/api/v1.0"
 name="new-server-test" imageId="1" flavorId="1">
    <metadata>
        <meta key="alpha"></meta>
    </metadata>
</server>"""
        request = self.deserializer.deserialize(serial_request, 'create')
        expected = {"alpha": ""}
        self.assertEquals(request['body']["server"]["metadata"], expected)

    def test_request_with_two_metadata_missing_value(self):
        serial_request = """
<server xmlns="http://docs.rackspacecloud.com/servers/api/v1.0"
 name="new-server-test" imageId="1" flavorId="1">
    <metadata>
        <meta key="alpha"/>
        <meta key="delta"/>
    </metadata>
</server>"""
        request = self.deserializer.deserialize(serial_request, 'create')
        expected = {"alpha": "", "delta": ""}
        self.assertEquals(request['body']["server"]["metadata"], expected)

    def test_request_with_metadata_missing_key(self):
        serial_request = """
<server xmlns="http://docs.rackspacecloud.com/servers/api/v1.0"
 name="new-server-test" imageId="1" flavorId="1">
    <metadata>
        <meta>beta</meta>
    </metadata>
</server>"""
        request = self.deserializer.deserialize(serial_request, 'create')
        expected = {"": "beta"}
        self.assertEquals(request['body']["server"]["metadata"], expected)

    def test_request_with_two_metadata_missing_key(self):
        serial_request = """
<server xmlns="http://docs.rackspacecloud.com/servers/api/v1.0"
 name="new-server-test" imageId="1" flavorId="1">
    <metadata>
        <meta>beta</meta>
        <meta>gamma</meta>
    </metadata>
</server>"""
        request = self.deserializer.deserialize(serial_request, 'create')
        expected = {"": "gamma"}
        self.assertEquals(request['body']["server"]["metadata"], expected)

    def test_request_with_metadata_duplicate_key(self):
        serial_request = """
<server xmlns="http://docs.rackspacecloud.com/servers/api/v1.0"
 name="new-server-test" imageId="1" flavorId="1">
    <metadata>
        <meta key="foo">bar</meta>
        <meta key="foo">baz</meta>
    </metadata>
</server>"""
        request = self.deserializer.deserialize(serial_request, 'create')
        expected = {"foo": "baz"}
        self.assertEquals(request['body']["server"]["metadata"], expected)

    def test_canonical_request_from_docs(self):
        serial_request = """
<server xmlns="http://docs.rackspacecloud.com/servers/api/v1.0"
 name="new-server-test" imageId="1" flavorId="1">
    <metadata>
        <meta key="My Server Name">Apache1</meta>
    </metadata>
    <personality>
        <file path="/etc/banner.txt">\
ICAgICAgDQoiQSBjbG91ZCBkb2VzIG5vdCBrbm93IHdoeSBp\
dCBtb3ZlcyBpbiBqdXN0IHN1Y2ggYSBkaXJlY3Rpb24gYW5k\
IGF0IHN1Y2ggYSBzcGVlZC4uLkl0IGZlZWxzIGFuIGltcHVs\
c2lvbi4uLnRoaXMgaXMgdGhlIHBsYWNlIHRvIGdvIG5vdy4g\
QnV0IHRoZSBza3kga25vd3MgdGhlIHJlYXNvbnMgYW5kIHRo\
ZSBwYXR0ZXJucyBiZWhpbmQgYWxsIGNsb3VkcywgYW5kIHlv\
dSB3aWxsIGtub3csIHRvbywgd2hlbiB5b3UgbGlmdCB5b3Vy\
c2VsZiBoaWdoIGVub3VnaCB0byBzZWUgYmV5b25kIGhvcml6\
b25zLiINCg0KLVJpY2hhcmQgQmFjaA==</file>
    </personality>
</server>"""
        expected = {"server": {
            "name": "new-server-test",
            "imageId": "1",
            "flavorId": "1",
            "metadata": {
                "My Server Name": "Apache1",
            },
            "personality": [
                {
                    "path": "/etc/banner.txt",
                    "contents": """\
ICAgICAgDQoiQSBjbG91ZCBkb2VzIG5vdCBrbm93IHdoeSBp\
dCBtb3ZlcyBpbiBqdXN0IHN1Y2ggYSBkaXJlY3Rpb24gYW5k\
IGF0IHN1Y2ggYSBzcGVlZC4uLkl0IGZlZWxzIGFuIGltcHVs\
c2lvbi4uLnRoaXMgaXMgdGhlIHBsYWNlIHRvIGdvIG5vdy4g\
QnV0IHRoZSBza3kga25vd3MgdGhlIHJlYXNvbnMgYW5kIHRo\
ZSBwYXR0ZXJucyBiZWhpbmQgYWxsIGNsb3VkcywgYW5kIHlv\
dSB3aWxsIGtub3csIHRvbywgd2hlbiB5b3UgbGlmdCB5b3Vy\
c2VsZiBoaWdoIGVub3VnaCB0byBzZWUgYmV5b25kIGhvcml6\
b25zLiINCg0KLVJpY2hhcmQgQmFjaA==""",
                },
            ],
        }}
        request = self.deserializer.deserialize(serial_request, 'create')
        self.assertEqual(request['body'], expected)


class TestServerCreateRequestXMLDeserializerV11(test.TestCase):

    def setUp(self):
        super(TestServerCreateRequestXMLDeserializerV11, self).setUp()
        self.deserializer = create_instance_helper.ServerXMLDeserializerV11()

    def test_minimal_request(self):
        serial_request = """
<server xmlns="http://docs.openstack.org/compute/api/v1.1"
        name="new-server-test"
        imageRef="1"
        flavorRef="2"/>"""
        request = self.deserializer.deserialize(serial_request, 'create')
        expected = {
            "server": {
                "name": "new-server-test",
                "imageRef": "1",
                "flavorRef": "2",
            },
        }
        self.assertEquals(request['body'], expected)

    def test_admin_pass(self):
        serial_request = """
<server xmlns="http://docs.openstack.org/compute/api/v1.1"
        name="new-server-test"
        imageRef="1"
        flavorRef="2"
        adminPass="1234"/>"""
        request = self.deserializer.deserialize(serial_request, 'create')
        expected = {
            "server": {
                "name": "new-server-test",
                "imageRef": "1",
                "flavorRef": "2",
                "adminPass": "1234",
            },
        }
        self.assertEquals(request['body'], expected)

    def test_image_link(self):
        serial_request = """
<server xmlns="http://docs.openstack.org/compute/api/v1.1"
        name="new-server-test"
        imageRef="http://localhost:8774/v1.1/images/2"
        flavorRef="3"/>"""
        request = self.deserializer.deserialize(serial_request, 'create')
        expected = {
            "server": {
                "name": "new-server-test",
                "imageRef": "http://localhost:8774/v1.1/images/2",
                "flavorRef": "3",
            },
        }
        self.assertEquals(request['body'], expected)

    def test_flavor_link(self):
        serial_request = """
<server xmlns="http://docs.openstack.org/compute/api/v1.1"
        name="new-server-test"
        imageRef="1"
        flavorRef="http://localhost:8774/v1.1/flavors/3"/>"""
        request = self.deserializer.deserialize(serial_request, 'create')
        expected = {
            "server": {
                "name": "new-server-test",
                "imageRef": "1",
                "flavorRef": "http://localhost:8774/v1.1/flavors/3",
            },
        }
        self.assertEquals(request['body'], expected)

    def test_empty_metadata_personality(self):
        serial_request = """
<server xmlns="http://docs.openstack.org/compute/api/v1.1"
        name="new-server-test"
        imageRef="1"
        flavorRef="2">
    <metadata/>
    <personality/>
</server>"""
        request = self.deserializer.deserialize(serial_request, 'create')
        expected = {
            "server": {
                "name": "new-server-test",
                "imageRef": "1",
                "flavorRef": "2",
                "metadata": {},
                "personality": [],
            },
        }
        self.assertEquals(request['body'], expected)

    def test_multiple_metadata_items(self):
        serial_request = """
<server xmlns="http://docs.openstack.org/compute/api/v1.1"
        name="new-server-test"
        imageRef="1"
        flavorRef="2">
    <metadata>
        <meta key="one">two</meta>
        <meta key="open">snack</meta>
    </metadata>
</server>"""
        request = self.deserializer.deserialize(serial_request, 'create')
        expected = {
            "server": {
                "name": "new-server-test",
                "imageRef": "1",
                "flavorRef": "2",
                "metadata": {"one": "two", "open": "snack"},
            },
        }
        self.assertEquals(request['body'], expected)

    def test_multiple_personality_files(self):
        serial_request = """
<server xmlns="http://docs.openstack.org/compute/api/v1.1"
        name="new-server-test"
        imageRef="1"
        flavorRef="2">
    <personality>
        <file path="/etc/banner.txt">MQ==</file>
        <file path="/etc/hosts">Mg==</file>
    </personality>
</server>"""
        request = self.deserializer.deserialize(serial_request, 'create')
        expected = {
            "server": {
                "name": "new-server-test",
                "imageRef": "1",
                "flavorRef": "2",
                "personality": [
                    {"path": "/etc/banner.txt", "contents": "MQ=="},
                    {"path": "/etc/hosts", "contents": "Mg=="},
                ],
            },
        }
        self.assertDictMatch(request['body'], expected)

    def test_spec_request(self):
        image_bookmark_link = "http://servers.api.openstack.org/1234/" + \
                              "images/52415800-8b69-11e0-9b19-734f6f006e54"
        serial_request = """
<server xmlns="http://docs.openstack.org/compute/api/v1.1"
        imageRef="%s"
        flavorRef="52415800-8b69-11e0-9b19-734f1195ff37"
        name="new-server-test">
  <metadata>
    <meta key="My Server Name">Apache1</meta>
  </metadata>
  <personality>
    <file path="/etc/banner.txt">Mg==</file>
  </personality>
</server>""" % (image_bookmark_link)
        request = self.deserializer.deserialize(serial_request, 'create')
        expected = {
            "server": {
                "name": "new-server-test",
                "imageRef": "http://servers.api.openstack.org/1234/" + \
                            "images/52415800-8b69-11e0-9b19-734f6f006e54",
                "flavorRef": "52415800-8b69-11e0-9b19-734f1195ff37",
                "metadata": {"My Server Name": "Apache1"},
                "personality": [
                    {
                        "path": "/etc/banner.txt",
                        "contents": "Mg==",
                    },
                ],
            },
        }
        self.assertEquals(request['body'], expected)


class TestAddressesXMLSerialization(test.TestCase):

    serializer = nova.api.openstack.ips.IPXMLSerializer()

    def test_show(self):
        fixture = {
            'network_2': [
                {'addr': '192.168.0.1', 'version': 4},
                {'addr': 'fe80::beef', 'version': 6},
            ],
        }
        output = self.serializer.serialize(fixture, 'show')
        actual = minidom.parseString(output.replace("  ", ""))

        expected = minidom.parseString("""
            <network xmlns="http://docs.openstack.org/compute/api/v1.1"
                     id="network_2">
                <ip version="4" addr="192.168.0.1"/>
                <ip version="6" addr="fe80::beef"/>
            </network>
        """.replace("  ", ""))

        self.assertEqual(expected.toxml(), actual.toxml())

    def test_index(self):
        fixture = {
            'addresses': {
                'network_1': [
                    {'addr': '192.168.0.3', 'version': 4},
                    {'addr': '192.168.0.5', 'version': 4},
                ],
                'network_2': [
                    {'addr': '192.168.0.1', 'version': 4},
                    {'addr': 'fe80::beef', 'version': 6},
                ],
            },
        }
        output = self.serializer.serialize(fixture, 'index')
        actual = minidom.parseString(output.replace("  ", ""))

        expected = minidom.parseString("""
            <addresses xmlns="http://docs.openstack.org/compute/api/v1.1">
                <network id="network_2">
                    <ip version="4" addr="192.168.0.1"/>
                    <ip version="6" addr="fe80::beef"/>
                </network>
                <network id="network_1">
                    <ip version="4" addr="192.168.0.3"/>
                    <ip version="4" addr="192.168.0.5"/>
                </network>
            </addresses>
        """.replace("  ", ""))

        self.assertEqual(expected.toxml(), actual.toxml())


class TestServerInstanceCreation(test.TestCase):

    def setUp(self):
        super(TestServerInstanceCreation, self).setUp()
        fakes.stub_out_image_service(self.stubs)
        fakes.stub_out_key_pair_funcs(self.stubs)

    def _setup_mock_compute_api_for_personality(self):

        class MockComputeAPI(nova.compute.API):

            def __init__(self):
                self.injected_files = None

            def create(self, *args, **kwargs):
                if 'injected_files' in kwargs:
                    self.injected_files = kwargs['injected_files']
                else:
                    self.injected_files = None
                return [{'id': '1234', 'display_name': 'fakeinstance',
                         'uuid': FAKE_UUID}]

            def set_admin_password(self, *args, **kwargs):
                pass

        def make_stub_method(canned_return):
            def stub_method(*args, **kwargs):
                return canned_return
            return stub_method

        compute_api = MockComputeAPI()
        self.stubs.Set(nova.compute, 'API', make_stub_method(compute_api))
        self.stubs.Set(
            nova.api.openstack.create_instance_helper.CreateInstanceHelper,
            '_get_kernel_ramdisk_from_image', make_stub_method((1, 1)))
        return compute_api

    def _create_personality_request_dict(self, personality_files):
        server = {}
        server['name'] = 'new-server-test'
        server['imageId'] = 1
        server['flavorId'] = 1
        if personality_files is not None:
            personalities = []
            for path, contents in personality_files:
                personalities.append({'path': path, 'contents': contents})
            server['personality'] = personalities
        return {'server': server}

    def _get_create_request_json(self, body_dict):
        req = webob.Request.blank('/v1.0/servers')
        req.headers['Content-Type'] = 'application/json'
        req.method = 'POST'
        req.body = json.dumps(body_dict)
        return req

    def _run_create_instance_with_mock_compute_api(self, request):
        compute_api = self._setup_mock_compute_api_for_personality()
        response = request.get_response(fakes.wsgi_app())
        return compute_api, response

    def _format_xml_request_body(self, body_dict):
        server = body_dict['server']
        body_parts = []
        body_parts.extend([
            '<?xml version="1.0" encoding="UTF-8"?>',
            '<server xmlns="http://docs.rackspacecloud.com/servers/api/v1.0"',
            ' name="%s" imageId="%s" flavorId="%s">' % (
                    server['name'], server['imageId'], server['flavorId'])])
        if 'metadata' in server:
            metadata = server['metadata']
            body_parts.append('<metadata>')
            for item in metadata.iteritems():
                body_parts.append('<meta key="%s">%s</meta>' % item)
            body_parts.append('</metadata>')
        if 'personality' in server:
            personalities = server['personality']
            body_parts.append('<personality>')
            for file in personalities:
                item = (file['path'], file['contents'])
                body_parts.append('<file path="%s">%s</file>' % item)
            body_parts.append('</personality>')
        body_parts.append('</server>')
        return ''.join(body_parts)

    def _get_create_request_xml(self, body_dict):
        req = webob.Request.blank('/v1.0/servers')
        req.content_type = 'application/xml'
        req.accept = 'application/xml'
        req.method = 'POST'
        req.body = self._format_xml_request_body(body_dict)
        return req

    def _create_instance_with_personality_json(self, personality):
        body_dict = self._create_personality_request_dict(personality)
        request = self._get_create_request_json(body_dict)
        compute_api, response = \
            self._run_create_instance_with_mock_compute_api(request)
        return request, response, compute_api.injected_files

    def _create_instance_with_personality_xml(self, personality):
        body_dict = self._create_personality_request_dict(personality)
        request = self._get_create_request_xml(body_dict)
        compute_api, response = \
            self._run_create_instance_with_mock_compute_api(request)
        return request, response, compute_api.injected_files

    def test_create_instance_with_no_personality(self):
        request, response, injected_files = \
                self._create_instance_with_personality_json(personality=None)
        self.assertEquals(response.status_int, 202)
        self.assertEquals(injected_files, [])

    def test_create_instance_with_no_personality_xml(self):
        request, response, injected_files = \
                self._create_instance_with_personality_xml(personality=None)
        self.assertEquals(response.status_int, 202)
        self.assertEquals(injected_files, [])

    def test_create_instance_with_personality(self):
        path = '/my/file/path'
        contents = '#!/bin/bash\necho "Hello, World!"\n'
        b64contents = base64.b64encode(contents)
        personality = [(path, b64contents)]
        request, response, injected_files = \
            self._create_instance_with_personality_json(personality)
        self.assertEquals(response.status_int, 202)
        self.assertEquals(injected_files, [(path, contents)])

    def test_create_instance_with_personality_xml(self):
        path = '/my/file/path'
        contents = '#!/bin/bash\necho "Hello, World!"\n'
        b64contents = base64.b64encode(contents)
        personality = [(path, b64contents)]
        request, response, injected_files = \
            self._create_instance_with_personality_xml(personality)
        self.assertEquals(response.status_int, 202)
        self.assertEquals(injected_files, [(path, contents)])

    def test_create_instance_with_personality_no_path(self):
        personality = [('/remove/this/path',
            base64.b64encode('my\n\file\ncontents'))]
        body_dict = self._create_personality_request_dict(personality)
        del body_dict['server']['personality'][0]['path']
        request = self._get_create_request_json(body_dict)
        compute_api, response = \
            self._run_create_instance_with_mock_compute_api(request)
        self.assertEquals(response.status_int, 400)
        self.assertEquals(compute_api.injected_files, None)

    def _test_create_instance_with_personality_no_path_xml(self):
        personality = [('/remove/this/path',
            base64.b64encode('my\n\file\ncontents'))]
        body_dict = self._create_personality_request_dict(personality)
        request = self._get_create_request_xml(body_dict)
        request.body = request.body.replace(' path="/remove/this/path"', '')
        compute_api, response = \
            self._run_create_instance_with_mock_compute_api(request)
        self.assertEquals(response.status_int, 400)
        self.assertEquals(compute_api.injected_files, None)

    def test_create_instance_with_personality_no_contents(self):
        personality = [('/test/path',
            base64.b64encode('remove\nthese\ncontents'))]
        body_dict = self._create_personality_request_dict(personality)
        del body_dict['server']['personality'][0]['contents']
        request = self._get_create_request_json(body_dict)
        compute_api, response = \
            self._run_create_instance_with_mock_compute_api(request)
        self.assertEquals(response.status_int, 400)
        self.assertEquals(compute_api.injected_files, None)

    def test_create_instance_with_personality_not_a_list(self):
        personality = [('/test/path', base64.b64encode('test\ncontents\n'))]
        body_dict = self._create_personality_request_dict(personality)
        body_dict['server']['personality'] = \
            body_dict['server']['personality'][0]
        request = self._get_create_request_json(body_dict)
        compute_api, response = \
            self._run_create_instance_with_mock_compute_api(request)
        self.assertEquals(response.status_int, 400)
        self.assertEquals(compute_api.injected_files, None)

    def test_create_instance_with_personality_with_non_b64_content(self):
        path = '/my/file/path'
        contents = '#!/bin/bash\necho "Oh no!"\n'
        personality = [(path, contents)]
        request, response, injected_files = \
            self._create_instance_with_personality_json(personality)
        self.assertEquals(response.status_int, 400)
        self.assertEquals(injected_files, None)

    def test_create_instance_with_null_personality(self):
        personality = None
        body_dict = self._create_personality_request_dict(personality)
        body_dict['server']['personality'] = None
        request = self._get_create_request_json(body_dict)
        compute_api, response = \
            self._run_create_instance_with_mock_compute_api(request)
        self.assertEquals(response.status_int, 202)

    def test_create_instance_with_three_personalities(self):
        files = [
            ('/etc/sudoers', 'ALL ALL=NOPASSWD: ALL\n'),
            ('/etc/motd', 'Enjoy your root access!\n'),
            ('/etc/dovecot.conf', 'dovecot\nconfig\nstuff\n'),
            ]
        personality = []
        for path, content in files:
            personality.append((path, base64.b64encode(content)))
        request, response, injected_files = \
            self._create_instance_with_personality_json(personality)
        self.assertEquals(response.status_int, 202)
        self.assertEquals(injected_files, files)

    def test_create_instance_personality_empty_content(self):
        path = '/my/file/path'
        contents = ''
        personality = [(path, contents)]
        request, response, injected_files = \
            self._create_instance_with_personality_json(personality)
        self.assertEquals(response.status_int, 202)
        self.assertEquals(injected_files, [(path, contents)])

    def test_create_instance_admin_pass_json(self):
        request, response, dummy = \
            self._create_instance_with_personality_json(None)
        self.assertEquals(response.status_int, 202)
        response = json.loads(response.body)
        self.assertTrue('adminPass' in response['server'])
        self.assertEqual(16, len(response['server']['adminPass']))

    def test_create_instance_admin_pass_xml(self):
        request, response, dummy = \
            self._create_instance_with_personality_xml(None)
        self.assertEquals(response.status_int, 202)
        dom = minidom.parseString(response.body)
        server = dom.childNodes[0]
        self.assertEquals(server.nodeName, 'server')
        self.assertEqual(16, len(server.getAttribute('adminPass')))


class TestGetKernelRamdiskFromImage(test.TestCase):
    """
    If we're building from an AMI-style image, we need to be able to fetch the
    kernel and ramdisk associated with the machine image. This information is
    stored with the image metadata and return via the ImageService.

    These tests ensure that we parse the metadata return the ImageService
    correctly and that we handle failure modes appropriately.
    """

    def test_status_not_active(self):
        """We should only allow fetching of kernel and ramdisk information if
        we have a 'fully-formed' image, aka 'active'
        """
        image_meta = {'id': 1, 'status': 'queued'}
        self.assertRaises(exception.Invalid, self._get_k_r, image_meta)

    def test_not_ami(self):
        """Anything other than ami should return no kernel and no ramdisk"""
        image_meta = {'id': 1, 'status': 'active', 'container_format': 'vhd'}
        kernel_id, ramdisk_id = self._get_k_r(image_meta)
        self.assertEqual(kernel_id, None)
        self.assertEqual(ramdisk_id, None)

    def test_ami_no_kernel(self):
        """If an ami is missing a kernel it should raise NotFound"""
        image_meta = {'id': 1, 'status': 'active', 'container_format': 'ami',
                      'properties': {'ramdisk_id': 1}}
        self.assertRaises(exception.NotFound, self._get_k_r, image_meta)

    def test_ami_no_ramdisk(self):
        """If an ami is missing a ramdisk it should raise NotFound"""
        image_meta = {'id': 1, 'status': 'active', 'container_format': 'ami',
                      'properties': {'kernel_id': 1}}
        self.assertRaises(exception.NotFound, self._get_k_r, image_meta)

    def test_ami_kernel_ramdisk_present(self):
        """Return IDs if both kernel and ramdisk are present"""
        image_meta = {'id': 1, 'status': 'active', 'container_format': 'ami',
                      'properties': {'kernel_id': 1, 'ramdisk_id': 2}}
        kernel_id, ramdisk_id = self._get_k_r(image_meta)
        self.assertEqual(kernel_id, 1)
        self.assertEqual(ramdisk_id, 2)

    @staticmethod
    def _get_k_r(image_meta):
        """Rebinding function to a shorter name for convenience"""
        kernel_id, ramdisk_id = create_instance_helper.CreateInstanceHelper. \
                                _do_get_kernel_ramdisk_from_image(image_meta)
        return kernel_id, ramdisk_id


class ServersViewBuilderV11Test(test.TestCase):

    def setUp(self):
        self.instance = self._get_instance()
        self.view_builder = self._get_view_builder()

    def tearDown(self):
        pass

    def _get_instance(self):
        created_at = datetime.datetime(2010, 10, 10, 12, 0, 0)
        updated_at = datetime.datetime(2010, 11, 11, 11, 0, 0)
        instance = {
            "id": 1,
            "created_at": created_at,
            "updated_at": updated_at,
            "admin_pass": "",
            "user_id": "",
            "project_id": "",
            "image_ref": "5",
            "kernel_id": "",
            "ramdisk_id": "",
            "launch_index": 0,
            "key_name": "",
            "key_data": "",
            "state": 0,
            "state_description": "",
            "memory_mb": 0,
            "vcpus": 0,
            "local_gb": 0,
            "hostname": "",
            "host": "",
            "instance_type": {
               "flavorid": 1,
            },
            "user_data": "",
            "reservation_id": "",
            "mac_address": "",
            "scheduled_at": utils.utcnow(),
            "launched_at": utils.utcnow(),
            "terminated_at": utils.utcnow(),
            "availability_zone": "",
            "display_name": "test_server",
            "display_description": "",
            "locked": False,
            "metadata": [],
            #"address": ,
            #"floating_ips": [{"address":ip} for ip in public_addresses]}
            "uuid": "deadbeef-feed-edee-beef-d0ea7beefedd"}

        return instance

    def _get_view_builder(self):
        base_url = "http://localhost/v1.1"
        views = nova.api.openstack.views
        address_builder = views.addresses.ViewBuilderV11()
        flavor_builder = views.flavors.ViewBuilderV11(base_url)
        image_builder = views.images.ViewBuilderV11(base_url)

        view_builder = nova.api.openstack.views.servers.ViewBuilderV11(
            address_builder,
            flavor_builder,
            image_builder,
            base_url,
            )
        return view_builder

    def test_build_server(self):
        expected_server = {
            "server": {
                "id": 1,
                "uuid": self.instance['uuid'],
                "name": "test_server",
                "links": [
                    {
                        "rel": "self",
                        "href": "http://localhost/v1.1/servers/1",
                    },
                    {
                        "rel": "bookmark",
                        "href": "http://localhost/servers/1",
                    },
                ],
            }
        }

        output = self.view_builder.build(self.instance, False)
        self.assertDictMatch(output, expected_server)

    def test_build_server_detail(self):
        image_bookmark = "http://localhost/images/5"
        flavor_bookmark = "http://localhost/flavors/1"
        expected_server = {
            "server": {
                "id": 1,
                "uuid": self.instance['uuid'],
                "updated": "2010-11-11T11:00:00Z",
                "created": "2010-10-10T12:00:00Z",
                "progress": 0,
                "name": "test_server",
                "status": "BUILD",
                "hostId": '',
                "image": {
                    "id": "5",
                    "links": [
                        {
                            "rel": "bookmark",
                            "href": image_bookmark,
                        },
                    ],
                },
                "flavor": {
                    "id": "1",
                  "links": [
                                            {
                          "rel": "bookmark",
                          "href": flavor_bookmark,
                      },
                  ],
                },
                "addresses": {},
                "metadata": {},
                "links": [
                    {
                        "rel": "self",
                        "href": "http://localhost/v1.1/servers/1",
                    },
                    {
                        "rel": "bookmark",
                        "href": "http://localhost/servers/1",
                    },
                ],
            }
        }

        output = self.view_builder.build(self.instance, True)
        self.assertDictMatch(output, expected_server)

    def test_build_server_detail_active_status(self):
        #set the power state of the instance to running
        self.instance['state'] = 1
        image_bookmark = "http://localhost/images/5"
        flavor_bookmark = "http://localhost/flavors/1"
        expected_server = {
            "server": {
                "id": 1,
                "uuid": self.instance['uuid'],
                "updated": "2010-11-11T11:00:00Z",
                "created": "2010-10-10T12:00:00Z",
                "progress": 100,
                "name": "test_server",
                "status": "ACTIVE",
                "hostId": '',
                "image": {
                    "id": "5",
                    "links": [
                        {
                            "rel": "bookmark",
                            "href": image_bookmark,
                        },
                    ],
                },
                "flavor": {
                    "id": "1",
                  "links": [
                                            {
                          "rel": "bookmark",
                          "href": flavor_bookmark,
                      },
                  ],
                },
                "addresses": {},
                "metadata": {},
                "links": [
                    {
                        "rel": "self",
                        "href": "http://localhost/v1.1/servers/1",
                    },
                    {
                        "rel": "bookmark",
                        "href": "http://localhost/servers/1",
                    },
                ],
            }
        }

        output = self.view_builder.build(self.instance, True)
        self.assertDictMatch(output, expected_server)

    def test_build_server_detail_with_metadata(self):

        metadata = []
        metadata.append(InstanceMetadata(key="Open", value="Stack"))
        metadata.append(InstanceMetadata(key="Number", value=1))
        self.instance['metadata'] = metadata

        image_bookmark = "http://localhost/images/5"
        flavor_bookmark = "http://localhost/flavors/1"
        expected_server = {
            "server": {
                "id": 1,
                "uuid": self.instance['uuid'],
                "updated": "2010-11-11T11:00:00Z",
                "created": "2010-10-10T12:00:00Z",
                "progress": 0,
                "name": "test_server",
                "status": "BUILD",
                "hostId": '',
                "image": {
                    "id": "5",
                    "links": [
                        {
                            "rel": "bookmark",
                            "href": image_bookmark,
                        },
                    ],
                },
                "flavor": {
                    "id": "1",
                    "links": [
                                              {
                            "rel": "bookmark",
                            "href": flavor_bookmark,
                        },
                    ],
                },
                "addresses": {},
                "metadata": {
                    "Open": "Stack",
                    "Number": "1",
                },
                "links": [
                    {
                        "rel": "self",
                        "href": "http://localhost/v1.1/servers/1",
                    },
                    {
                        "rel": "bookmark",
                        "href": "http://localhost/servers/1",
                    },
                ],
            }
        }

        output = self.view_builder.build(self.instance, True)
        self.assertDictMatch(output, expected_server)


class ServerXMLSerializationTest(test.TestCase):

    TIMESTAMP = "2010-10-11T10:30:22Z"
    SERVER_HREF = 'http://localhost/v1.1/servers/123'
    SERVER_BOOKMARK = 'http://localhost/servers/123'
    IMAGE_BOOKMARK = 'http://localhost/images/5'
    FLAVOR_BOOKMARK = 'http://localhost/flavors/1'

    def setUp(self):
        self.maxDiff = None
        test.TestCase.setUp(self)

    def test_show(self):
        serializer = servers.ServerXMLSerializer()

        fixture = {
            "server": {
                "id": 1,
                "uuid": FAKE_UUID,
                'created': self.TIMESTAMP,
                'updated': self.TIMESTAMP,
                "progress": 0,
                "name": "test_server",
                "status": "BUILD",
                "hostId": 'e4d909c290d0fb1ca068ffaddf22cbd0',
                "image": {
                    "id": "5",
                    "links": [
                        {
                            "rel": "bookmark",
                            "href": self.IMAGE_BOOKMARK,
                        },
                    ],
                },
                "flavor": {
                    "id": "1",
                    "links": [
                        {
                            "rel": "bookmark",
                            "href": self.FLAVOR_BOOKMARK,
                        },
                    ],
                },
                "addresses": {
                    "network_one": [
                        {
                            "version": 4,
                            "addr": "67.23.10.138",
                        },
                        {
                            "version": 6,
                            "addr": "::babe:67.23.10.138",
                        },
                    ],
                    "network_two": [
                        {
                            "version": 4,
                            "addr": "67.23.10.139",
                        },
                        {
                            "version": 6,
                            "addr": "::babe:67.23.10.139",
                        },
                    ],
                },
                "metadata": {
                    "Open": "Stack",
                    "Number": "1",
                },
                'links': [
                    {
                        'href': self.SERVER_HREF,
                        'rel': 'self',
                    },
                    {
                        'href': self.SERVER_BOOKMARK,
                        'rel': 'bookmark',
                    },
                ],
            }
        }

        output = serializer.serialize(fixture, 'show')
        actual = minidom.parseString(output.replace("  ", ""))

        expected_server_href = self.SERVER_HREF
        expected_server_bookmark = self.SERVER_BOOKMARK
        expected_image_bookmark = self.IMAGE_BOOKMARK
        expected_flavor_bookmark = self.FLAVOR_BOOKMARK
        expected_now = self.TIMESTAMP
        expected_uuid = FAKE_UUID
        expected = minidom.parseString("""
        <server id="1"
                uuid="%(expected_uuid)s"
                xmlns="http://docs.openstack.org/compute/api/v1.1"
                xmlns:atom="http://www.w3.org/2005/Atom"
                name="test_server"
                updated="%(expected_now)s"
                created="%(expected_now)s"
                hostId="e4d909c290d0fb1ca068ffaddf22cbd0"
                status="BUILD"
                progress="0">
            <atom:link href="%(expected_server_href)s" rel="self"/>
            <atom:link href="%(expected_server_bookmark)s" rel="bookmark"/>
            <image id="5">
                <atom:link rel="bookmark" href="%(expected_image_bookmark)s"/>
            </image>
            <flavor id="1">
                <atom:link rel="bookmark" href="%(expected_flavor_bookmark)s"/>
            </flavor>
            <metadata>
                <meta key="Open">
                    Stack
                </meta>
                <meta key="Number">
                    1
                </meta>
            </metadata>
            <addresses>
                <network id="network_one">
                    <ip version="4" addr="67.23.10.138"/>
                    <ip version="6" addr="::babe:67.23.10.138"/>
                </network>
                <network id="network_two">
                    <ip version="4" addr="67.23.10.139"/>
                    <ip version="6" addr="::babe:67.23.10.139"/>
                </network>
            </addresses>
        </server>
        """.replace("  ", "") % (locals()))

        self.assertEqual(expected.toxml(), actual.toxml())

    def test_create(self):
        serializer = servers.ServerXMLSerializer()

        fixture = {
            "server": {
                "id": 1,
                "uuid": FAKE_UUID,
                'created': self.TIMESTAMP,
                'updated': self.TIMESTAMP,
                "progress": 0,
                "name": "test_server",
                "status": "BUILD",
                "hostId": "e4d909c290d0fb1ca068ffaddf22cbd0",
                "adminPass": "test_password",
                "image": {
                    "id": "5",
                    "links": [
                        {
                            "rel": "bookmark",
                            "href": self.IMAGE_BOOKMARK,
                        },
                    ],
                },
                "flavor": {
                    "id": "1",
                    "links": [
                        {
                            "rel": "bookmark",
                            "href": self.FLAVOR_BOOKMARK,
                        },
                    ],
                },
                "addresses": {
                    "network_one": [
                        {
                            "version": 4,
                            "addr": "67.23.10.138",
                        },
                        {
                            "version": 6,
                            "addr": "::babe:67.23.10.138",
                        },
                    ],
                    "network_two": [
                        {
                            "version": 4,
                            "addr": "67.23.10.139",
                        },
                        {
                            "version": 6,
                            "addr": "::babe:67.23.10.139",
                        },
                    ],
                },
                "metadata": {
                    "Open": "Stack",
                    "Number": "1",
                },
                'links': [
                    {
                        'href': self.SERVER_HREF,
                        'rel': 'self',
                    },
                    {
                        'href': self.SERVER_BOOKMARK,
                        'rel': 'bookmark',
                    },
                ],
            }
        }

        output = serializer.serialize(fixture, 'create')
        actual = minidom.parseString(output.replace("  ", ""))

        expected_server_href = self.SERVER_HREF
        expected_server_bookmark = self.SERVER_BOOKMARK
        expected_image_bookmark = self.IMAGE_BOOKMARK
        expected_flavor_bookmark = self.FLAVOR_BOOKMARK
        expected_now = self.TIMESTAMP
        expected_uuid = FAKE_UUID
        expected = minidom.parseString("""
        <server id="1"
                uuid="%(expected_uuid)s"
                xmlns="http://docs.openstack.org/compute/api/v1.1"
                xmlns:atom="http://www.w3.org/2005/Atom"
                name="test_server"
                updated="%(expected_now)s"
                created="%(expected_now)s"
                hostId="e4d909c290d0fb1ca068ffaddf22cbd0"
                status="BUILD"
                adminPass="test_password"
                progress="0">
            <atom:link href="%(expected_server_href)s" rel="self"/>
            <atom:link href="%(expected_server_bookmark)s" rel="bookmark"/>
            <image id="5">
                <atom:link rel="bookmark" href="%(expected_image_bookmark)s"/>
            </image>
            <flavor id="1">
                <atom:link rel="bookmark" href="%(expected_flavor_bookmark)s"/>
            </flavor>
            <metadata>
                <meta key="Open">
                    Stack
                </meta>
                <meta key="Number">
                    1
                </meta>
            </metadata>
            <addresses>
                <network id="network_one">
                    <ip version="4" addr="67.23.10.138"/>
                    <ip version="6" addr="::babe:67.23.10.138"/>
                </network>
                <network id="network_two">
                    <ip version="4" addr="67.23.10.139"/>
                    <ip version="6" addr="::babe:67.23.10.139"/>
                </network>
            </addresses>
        </server>
        """.replace("  ", "") % (locals()))

        self.assertEqual(expected.toxml(), actual.toxml())

    def test_index(self):
        serializer = servers.ServerXMLSerializer()

        expected_server_href = 'http://localhost/v1.1/servers/1'
        expected_server_bookmark = 'http://localhost/servers/1'
        expected_server_href_2 = 'http://localhost/v1.1/servers/2'
        expected_server_bookmark_2 = 'http://localhost/servers/2'
        fixture = {"servers": [
            {
                "id": 1,
                "name": "test_server",
                'links': [
                    {
                        'href': expected_server_href,
                        'rel': 'self',
                    },
                    {
                        'href': expected_server_bookmark,
                        'rel': 'bookmark',
                    },
                ],
            },
            {
                "id": 2,
                "name": "test_server_2",
                'links': [
                    {
                        'href': expected_server_href_2,
                        'rel': 'self',
                    },
                    {
                        'href': expected_server_bookmark_2,
                        'rel': 'bookmark',
                    },
                ],
            },
        ]}

        output = serializer.serialize(fixture, 'index')
        actual = minidom.parseString(output.replace("  ", ""))

        expected = minidom.parseString("""
        <servers xmlns="http://docs.openstack.org/compute/api/v1.1"
                 xmlns:atom="http://www.w3.org/2005/Atom">
        <server id="1" name="test_server">
            <atom:link href="%(expected_server_href)s" rel="self"/>
            <atom:link href="%(expected_server_bookmark)s" rel="bookmark"/>
        </server>
        <server id="2" name="test_server_2">
            <atom:link href="%(expected_server_href_2)s" rel="self"/>
            <atom:link href="%(expected_server_bookmark_2)s" rel="bookmark"/>
        </server>
        </servers>
        """.replace("  ", "") % (locals()))

        self.assertEqual(expected.toxml(), actual.toxml())

    def test_detail(self):
        serializer = servers.ServerXMLSerializer()

        expected_server_href = 'http://localhost/v1.1/servers/1'
        expected_server_bookmark = 'http://localhost/servers/1'
        expected_image_bookmark = self.IMAGE_BOOKMARK
        expected_flavor_bookmark = self.FLAVOR_BOOKMARK
        expected_now = self.TIMESTAMP
        expected_uuid = FAKE_UUID

        expected_server_href_2 = 'http://localhost/v1.1/servers/2'
        expected_server_bookmark_2 = 'http://localhost/servers/2'
        fixture = {"servers": [
            {
                "id": 1,
                "uuid": FAKE_UUID,
                'created': self.TIMESTAMP,
                'updated': self.TIMESTAMP,
                "progress": 0,
                "name": "test_server",
                "status": "BUILD",
                "hostId": 'e4d909c290d0fb1ca068ffaddf22cbd0',
                "image": {
                    "id": "5",
                    "links": [
                        {
                            "rel": "bookmark",
                            "href": expected_image_bookmark,
                        },
                    ],
                },
                "flavor": {
                    "id": "1",
                    "links": [
                        {
                            "rel": "bookmark",
                            "href": expected_flavor_bookmark,
                        },
                    ],
                },
                "addresses": {
                    "network_one": [
                        {
                            "version": 4,
                            "addr": "67.23.10.138",
                        },
                        {
                            "version": 6,
                            "addr": "::babe:67.23.10.138",
                        },
                    ],
                },
                "metadata": {
                    "Number": "1",
                },
                "links": [
                    {
                        "href": expected_server_href,
                        "rel": "self",
                    },
                    {
                        "href": expected_server_bookmark,
                        "rel": "bookmark",
                    },
                ],
            },
            {
                "id": 2,
                "uuid": FAKE_UUID,
                'created': self.TIMESTAMP,
                'updated': self.TIMESTAMP,
                "progress": 100,
                "name": "test_server_2",
                "status": "ACTIVE",
                "hostId": 'e4d909c290d0fb1ca068ffaddf22cbd0',
                "image": {
                    "id": "5",
                    "links": [
                        {
                            "rel": "bookmark",
                            "href": expected_image_bookmark,
                        },
                    ],
                },
                "flavor": {
                    "id": "1",
                    "links": [
                        {
                            "rel": "bookmark",
                            "href": expected_flavor_bookmark,
                        },
                    ],
                },
                "addresses": {
                    "network_one": [
                        {
                            "version": 4,
                            "addr": "67.23.10.138",
                        },
                        {
                            "version": 6,
                            "addr": "::babe:67.23.10.138",
                        },
                    ],
                },
                "metadata": {
                    "Number": "2",
                },
                "links": [
                    {
                        "href": expected_server_href_2,
                        "rel": "self",
                    },
                    {
                        "href": expected_server_bookmark_2,
                        "rel": "bookmark",
                    },
                ],
            },
        ]}

        output = serializer.serialize(fixture, 'detail')
        actual = minidom.parseString(output.replace("  ", ""))

        expected = minidom.parseString("""
        <servers xmlns="http://docs.openstack.org/compute/api/v1.1"
                 xmlns:atom="http://www.w3.org/2005/Atom">
        <server id="1"
                uuid="%(expected_uuid)s"
                name="test_server"
                updated="%(expected_now)s"
                created="%(expected_now)s"
                hostId="e4d909c290d0fb1ca068ffaddf22cbd0"
                status="BUILD"
                progress="0">
            <atom:link href="%(expected_server_href)s" rel="self"/>
            <atom:link href="%(expected_server_bookmark)s" rel="bookmark"/>
            <image id="5">
                <atom:link rel="bookmark" href="%(expected_image_bookmark)s"/>
            </image>
            <flavor id="1">
                <atom:link rel="bookmark" href="%(expected_flavor_bookmark)s"/>
            </flavor>
            <metadata>
                <meta key="Number">
                    1
                </meta>
            </metadata>
            <addresses>
                <network id="network_one">
                    <ip version="4" addr="67.23.10.138"/>
                    <ip version="6" addr="::babe:67.23.10.138"/>
                </network>
            </addresses>
        </server>
        <server id="2"
                uuid="%(expected_uuid)s"
                name="test_server_2"
                updated="%(expected_now)s"
                created="%(expected_now)s"
                hostId="e4d909c290d0fb1ca068ffaddf22cbd0"
                status="ACTIVE"
                progress="100">
            <atom:link href="%(expected_server_href_2)s" rel="self"/>
            <atom:link href="%(expected_server_bookmark_2)s" rel="bookmark"/>
            <image id="5">
                <atom:link rel="bookmark" href="%(expected_image_bookmark)s"/>
            </image>
            <flavor id="1">
                <atom:link rel="bookmark" href="%(expected_flavor_bookmark)s"/>
            </flavor>
            <metadata>
                <meta key="Number">
                    2
                </meta>
            </metadata>
            <addresses>
                <network id="network_one">
                    <ip version="4" addr="67.23.10.138"/>
                    <ip version="6" addr="::babe:67.23.10.138"/>
                </network>
            </addresses>
        </server>
        </servers>
        """.replace("  ", "") % (locals()))

        self.assertEqual(expected.toxml(), actual.toxml())<|MERGE_RESOLUTION|>--- conflicted
+++ resolved
@@ -1802,259 +1802,6 @@
         res = req.get_response(fakes.wsgi_app())
         self.assertEqual(res.status_int, 404)
 
-<<<<<<< HEAD
-    def test_server_change_password(self):
-        body = {'changePassword': {'adminPass': '1234pass'}}
-        req = webob.Request.blank('/v1.0/servers/1/action')
-        req.method = 'POST'
-        req.content_type = 'application/json'
-        req.body = json.dumps(body)
-        res = req.get_response(fakes.wsgi_app())
-        self.assertEqual(res.status_int, 501)
-
-    def test_server_change_password_xml(self):
-        req = webob.Request.blank('/v1.0/servers/1/action')
-        req.method = 'POST'
-        req.content_type = 'application/xml'
-        req.body = '<changePassword adminPass="1234pass">'
-#        res = req.get_response(fakes.wsgi_app())
-#        self.assertEqual(res.status_int, 501)
-
-    def test_server_change_password_v1_1(self):
-        mock_method = MockSetAdminPassword()
-        self.stubs.Set(nova.compute.api.API, 'set_admin_password', mock_method)
-        body = {'changePassword': {'adminPass': '1234pass'}}
-        req = webob.Request.blank('/v1.1/123/servers/1/action')
-        req.method = 'POST'
-        req.content_type = 'application/json'
-        req.body = json.dumps(body)
-        res = req.get_response(fakes.wsgi_app())
-        self.assertEqual(res.status_int, 202)
-        self.assertEqual(mock_method.instance_id, '1')
-        self.assertEqual(mock_method.password, '1234pass')
-
-    def test_server_change_password_bad_request_v1_1(self):
-        body = {'changePassword': {'pass': '12345'}}
-        req = webob.Request.blank('/v1.1/123/servers/1/action')
-        req.method = 'POST'
-        req.content_type = 'application/json'
-        req.body = json.dumps(body)
-        res = req.get_response(fakes.wsgi_app())
-        self.assertEqual(res.status_int, 400)
-
-    def test_server_change_password_empty_string_v1_1(self):
-        body = {'changePassword': {'adminPass': ''}}
-        req = webob.Request.blank('/v1.1/123/servers/1/action')
-        req.method = 'POST'
-        req.content_type = 'application/json'
-        req.body = json.dumps(body)
-        res = req.get_response(fakes.wsgi_app())
-        self.assertEqual(res.status_int, 400)
-
-    def test_server_change_password_none_v1_1(self):
-        body = {'changePassword': {'adminPass': None}}
-        req = webob.Request.blank('/v1.1/123/servers/1/action')
-        req.method = 'POST'
-        req.content_type = 'application/json'
-        req.body = json.dumps(body)
-        res = req.get_response(fakes.wsgi_app())
-        self.assertEqual(res.status_int, 400)
-
-    def test_server_change_password_not_a_string_v1_1(self):
-        body = {'changePassword': {'adminPass': 1234}}
-        req = webob.Request.blank('/v1.1/123/servers/1/action')
-        req.method = 'POST'
-        req.content_type = 'application/json'
-        req.body = json.dumps(body)
-        res = req.get_response(fakes.wsgi_app())
-        self.assertEqual(res.status_int, 400)
-
-    def test_server_reboot(self):
-        body = dict(server=dict(
-            name='server_test', imageId=2, flavorId=2, metadata={},
-            personality={}))
-        req = webob.Request.blank('/v1.0/servers/1/action')
-        req.method = 'POST'
-        req.content_type = 'application/json'
-        req.body = json.dumps(body)
-        res = req.get_response(fakes.wsgi_app())
-
-    def test_server_rebuild_accepted(self):
-        body = {
-            "rebuild": {
-                "imageId": 2,
-            },
-        }
-
-        req = webob.Request.blank('/v1.0/servers/1/action')
-        req.method = 'POST'
-        req.content_type = 'application/json'
-        req.body = json.dumps(body)
-
-        res = req.get_response(fakes.wsgi_app())
-        self.assertEqual(res.status_int, 202)
-        self.assertEqual(res.body, "")
-
-    def test_server_rebuild_rejected_when_building(self):
-        body = {
-            "rebuild": {
-                "imageId": 2,
-            },
-        }
-
-        state = power_state.BUILDING
-        new_return_server = return_server_with_power_state(state)
-        self.stubs.Set(nova.db.api, 'instance_get', new_return_server)
-        self.stubs.Set(nova.db, 'instance_get_by_uuid',
-                       return_server_with_uuid_and_power_state(state))
-
-        req = webob.Request.blank('/v1.0/servers/1/action')
-        req.method = 'POST'
-        req.content_type = 'application/json'
-        req.body = json.dumps(body)
-
-        res = req.get_response(fakes.wsgi_app())
-        self.assertEqual(res.status_int, 409)
-
-    def test_server_rebuild_bad_entity(self):
-        body = {
-            "rebuild": {
-            },
-        }
-
-        req = webob.Request.blank('/v1.0/servers/1/action')
-        req.method = 'POST'
-        req.content_type = 'application/json'
-        req.body = json.dumps(body)
-
-        res = req.get_response(fakes.wsgi_app())
-        self.assertEqual(res.status_int, 400)
-
-    def test_server_rebuild_accepted_minimum_v1_1(self):
-        body = {
-            "rebuild": {
-                "imageRef": "http://localhost/images/2",
-            },
-        }
-
-        req = webob.Request.blank('/v1.1/123/servers/1/action')
-        req.method = 'POST'
-        req.content_type = 'application/json'
-        req.body = json.dumps(body)
-
-        res = req.get_response(fakes.wsgi_app())
-        self.assertEqual(res.status_int, 202)
-
-    def test_server_rebuild_rejected_when_building_v1_1(self):
-        body = {
-            "rebuild": {
-                "imageRef": "http://localhost/images/2",
-            },
-        }
-
-        state = power_state.BUILDING
-        new_return_server = return_server_with_power_state(state)
-        self.stubs.Set(nova.db.api, 'instance_get', new_return_server)
-        self.stubs.Set(nova.db, 'instance_get_by_uuid',
-                       return_server_with_uuid_and_power_state(state))
-
-        req = webob.Request.blank('/v1.1/123/servers/1/action')
-        req.method = 'POST'
-        req.content_type = 'application/json'
-        req.body = json.dumps(body)
-
-        res = req.get_response(fakes.wsgi_app())
-        self.assertEqual(res.status_int, 409)
-
-    def test_server_rebuild_accepted_with_metadata_v1_1(self):
-        body = {
-            "rebuild": {
-                "imageRef": "http://localhost/images/2",
-                "metadata": {
-                    "new": "metadata",
-                },
-            },
-        }
-
-        req = webob.Request.blank('/v1.1/123/servers/1/action')
-        req.method = 'POST'
-        req.content_type = 'application/json'
-        req.body = json.dumps(body)
-
-        res = req.get_response(fakes.wsgi_app())
-        self.assertEqual(res.status_int, 202)
-
-    def test_server_rebuild_accepted_with_bad_metadata_v1_1(self):
-        body = {
-            "rebuild": {
-                "imageRef": "http://localhost/images/2",
-                "metadata": "stack",
-            },
-        }
-
-        req = webob.Request.blank('/v1.1/123/servers/1/action')
-        req.method = 'POST'
-        req.content_type = 'application/json'
-        req.body = json.dumps(body)
-
-        res = req.get_response(fakes.wsgi_app())
-        self.assertEqual(res.status_int, 400)
-
-    def test_server_rebuild_bad_entity_v1_1(self):
-        body = {
-            "rebuild": {
-                "imageId": 2,
-            },
-        }
-
-        req = webob.Request.blank('/v1.1/123/servers/1/action')
-        req.method = 'POST'
-        req.content_type = 'application/json'
-        req.body = json.dumps(body)
-
-        res = req.get_response(fakes.wsgi_app())
-        self.assertEqual(res.status_int, 400)
-
-    def test_server_rebuild_bad_personality_v1_1(self):
-        body = {
-            "rebuild": {
-                "imageRef": "http://localhost/images/2",
-                "personality": [{
-                    "path": "/path/to/file",
-                    "contents": "INVALID b64",
-                }]
-            },
-        }
-
-        req = webob.Request.blank('/v1.1/123/servers/1/action')
-        req.method = 'POST'
-        req.content_type = 'application/json'
-        req.body = json.dumps(body)
-
-        res = req.get_response(fakes.wsgi_app())
-        self.assertEqual(res.status_int, 400)
-
-    def test_server_rebuild_personality_v1_1(self):
-        body = {
-            "rebuild": {
-                "imageRef": "http://localhost/images/2",
-                "personality": [{
-                    "path": "/path/to/file",
-                    "contents": base64.b64encode("Test String"),
-                }]
-            },
-        }
-
-        req = webob.Request.blank('/v1.1/123/servers/1/action')
-        req.method = 'POST'
-        req.content_type = 'application/json'
-        req.body = json.dumps(body)
-
-        res = req.get_response(fakes.wsgi_app())
-        self.assertEqual(res.status_int, 202)
-
-=======
->>>>>>> 5afb04d2
     def test_delete_server_instance(self):
         req = webob.Request.blank('/v1.0/servers/1')
         req.method = 'DELETE'
@@ -2122,202 +1869,6 @@
         self.assertEqual(res.status_int, 204)
         self.assertEqual(self.server_delete_called, True)
 
-<<<<<<< HEAD
-    def test_resize_server(self):
-        req = self.webreq('/1/action', 'POST', dict(resize=dict(flavorId=3)))
-
-        self.resize_called = False
-
-        def resize_mock(*args):
-            self.resize_called = True
-
-        self.stubs.Set(nova.compute.api.API, 'resize', resize_mock)
-
-        res = req.get_response(fakes.wsgi_app())
-        self.assertEqual(res.status_int, 202)
-        self.assertEqual(self.resize_called, True)
-
-    def test_resize_server_v11(self):
-        req = webob.Request.blank('/v1.1/123/servers/1/action')
-        req.content_type = 'application/json'
-        req.method = 'POST'
-        body_dict = {
-            "resize": {
-                "flavorRef": 3,
-            },
-        }
-        req.body = json.dumps(body_dict)
-
-        self.resize_called = False
-
-        def resize_mock(*args):
-            self.resize_called = True
-
-        self.stubs.Set(nova.compute.api.API, 'resize', resize_mock)
-
-        res = req.get_response(fakes.wsgi_app())
-        self.assertEqual(res.status_int, 202)
-        self.assertEqual(self.resize_called, True)
-
-    def test_resize_bad_flavor_data(self):
-        req = self.webreq('/1/action', 'POST', {"resize": "bad_data"})
-
-        self.resize_called = False
-
-        def resize_mock(*args):
-            self.resize_called = True
-
-        self.stubs.Set(nova.compute.api.API, 'resize', resize_mock)
-
-        res = req.get_response(fakes.wsgi_app())
-        self.assertEqual(res.status_int, 400)
-        self.assertEqual(self.resize_called, False)
-
-    def test_resize_invalid_flavorid(self):
-        req = self.webreq('/1/action', 'POST', {"resize": {"flavorId": 300}})
-        res = req.get_response(fakes.wsgi_app())
-        self.assertEqual(res.status_int, 400)
-
-    def test_resize_nonint_flavorid(self):
-        req = self.webreq('/1/action', 'POST', {"resize": {"flavorId": "a"}})
-        res = req.get_response(fakes.wsgi_app())
-        self.assertEqual(res.status_int, 400)
-
-    def test_resize_invalid_flavorid_v1_1(self):
-        req = webob.Request.blank('/v1.1/123/servers/1/action')
-        req.content_type = 'application/json'
-        req.method = 'POST'
-        resize_body = {
-            "resize": {
-                "image": {
-                    "id": 300,
-                },
-            },
-        }
-        req.body = json.dumps(resize_body)
-        res = req.get_response(fakes.wsgi_app())
-        self.assertEqual(res.status_int, 400)
-
-    def test_resize_nonint_flavorid_v1_1(self):
-        req = webob.Request.blank('/v1.1/123/servers/1/action')
-        req.content_type = 'application/json'
-        req.method = 'POST'
-        resize_body = {
-            "resize": {
-                "image": {
-                    "id": "a",
-                },
-            },
-        }
-        req.body = json.dumps(resize_body)
-        res = req.get_response(fakes.wsgi_app())
-        self.assertEqual(res.status_int, 400)
-
-    def test_resize_raises_fails(self):
-        req = self.webreq('/1/action', 'POST', dict(resize=dict(flavorId=3)))
-
-        def resize_mock(*args):
-            raise Exception("An error occurred.")
-
-        self.stubs.Set(nova.compute.api.API, 'resize', resize_mock)
-
-        res = req.get_response(fakes.wsgi_app())
-        self.assertEqual(res.status_int, 500)
-
-    def test_resized_server_has_correct_status(self):
-        req = self.webreq('/1', 'GET')
-
-        def fake_migration_get(*args):
-            return {}
-
-        self.stubs.Set(nova.db, 'migration_get_by_instance_and_status',
-                fake_migration_get)
-        res = req.get_response(fakes.wsgi_app())
-        body = json.loads(res.body)
-        self.assertEqual(body['server']['status'], 'RESIZE-CONFIRM')
-
-    def test_confirm_resize_server(self):
-        req = self.webreq('/1/action', 'POST', dict(confirmResize=None))
-
-        self.resize_called = False
-
-        def confirm_resize_mock(*args):
-            self.resize_called = True
-
-        self.stubs.Set(nova.compute.api.API, 'confirm_resize',
-                confirm_resize_mock)
-
-        res = req.get_response(fakes.wsgi_app())
-        self.assertEqual(res.status_int, 204)
-        self.assertEqual(self.resize_called, True)
-
-    def test_confirm_resize_server_fails(self):
-        req = self.webreq('/1/action', 'POST', dict(confirmResize=None))
-
-        def confirm_resize_mock(*args):
-            raise Exception("An error occurred.")
-
-        self.stubs.Set(nova.compute.api.API, 'confirm_resize',
-                confirm_resize_mock)
-
-        res = req.get_response(fakes.wsgi_app())
-        self.assertEqual(res.status_int, 400)
-
-    def test_revert_resize_server(self):
-        req = self.webreq('/1/action', 'POST', dict(revertResize=None))
-
-        self.resize_called = False
-
-        def revert_resize_mock(*args):
-            self.resize_called = True
-
-        self.stubs.Set(nova.compute.api.API, 'revert_resize',
-                revert_resize_mock)
-
-        res = req.get_response(fakes.wsgi_app())
-        self.assertEqual(res.status_int, 202)
-        self.assertEqual(self.resize_called, True)
-
-    def test_revert_resize_server_fails(self):
-        req = self.webreq('/1/action', 'POST', dict(revertResize=None))
-
-        def revert_resize_mock(*args):
-            raise Exception("An error occurred.")
-
-        self.stubs.Set(nova.compute.api.API, 'revert_resize',
-                revert_resize_mock)
-
-        res = req.get_response(fakes.wsgi_app())
-        self.assertEqual(res.status_int, 400)
-
-    def test_migrate_server(self):
-        """This is basically the same as resize, only we provide the `migrate`
-        attribute in the body's dict.
-        """
-        req = self.webreq('/1/migrate', 'POST')
-
-        FLAGS.allow_admin_api = True
-        self.resize_called = False
-
-        def resize_mock(*args):
-            self.resize_called = True
-
-        self.stubs.Set(nova.compute.api.API, 'resize', resize_mock)
-
-        res = req.get_response(fakes.wsgi_app())
-        self.assertEqual(res.status_int, 202)
-        self.assertEqual(self.resize_called, True)
-
-    def test_migrate_server_no_admin_api_fails(self):
-        req = self.webreq('/1/migrate', 'POST')
-
-        FLAGS.allow_admin_api = False
-
-        res = req.get_response(fakes.wsgi_app())
-        self.assertEqual(res.status_int, 404)
-
-=======
->>>>>>> 5afb04d2
     def test_shutdown_status(self):
         new_server = return_server_with_power_state(power_state.SHUTDOWN)
         self.stubs.Set(nova.db.api, 'instance_get', new_server)
@@ -2336,271 +1887,6 @@
         res_dict = json.loads(res.body)
         self.assertEqual(res_dict['server']['status'], 'SHUTOFF')
 
-<<<<<<< HEAD
-    def test_create_image_v1_1(self):
-        body = {
-            'createImage': {
-                'name': 'Snapshot 1',
-            },
-        }
-        req = webob.Request.blank('/v1.1/123/servers/1/action')
-        req.method = 'POST'
-        req.body = json.dumps(body)
-        req.headers["content-type"] = "application/json"
-        response = req.get_response(fakes.wsgi_app())
-        self.assertEqual(202, response.status_int)
-        location = response.headers['Location']
-        self.assertEqual('http://localhost/v1.1/images/123', location)
-
-    def test_create_image_v1_1_with_metadata(self):
-        body = {
-            'createImage': {
-                'name': 'Snapshot 1',
-                'metadata': {'key': 'asdf'},
-            },
-        }
-        req = webob.Request.blank('/v1.1/123/servers/1/action')
-        req.method = 'POST'
-        req.body = json.dumps(body)
-        req.headers["content-type"] = "application/json"
-        response = req.get_response(fakes.wsgi_app())
-        self.assertEqual(202, response.status_int)
-        location = response.headers['Location']
-        self.assertEqual('http://localhost/v1.1/images/123', location)
-
-    def test_create_image_v1_1_no_name(self):
-        body = {
-            'createImage': {},
-        }
-        req = webob.Request.blank('/v1.1/123/servers/1/action')
-        req.method = 'POST'
-        req.body = json.dumps(body)
-        req.headers["content-type"] = "application/json"
-        response = req.get_response(fakes.wsgi_app())
-        self.assertEqual(400, response.status_int)
-
-    def test_create_image_v1_1_bad_metadata(self):
-        body = {
-            'createImage': {
-                'name': 'geoff',
-                'metadata': 'henry',
-            },
-        }
-        req = webob.Request.blank('/v1.1/123/servers/1/action')
-        req.method = 'POST'
-        req.body = json.dumps(body)
-        req.headers["content-type"] = "application/json"
-        response = req.get_response(fakes.wsgi_app())
-        self.assertEqual(400, response.status_int)
-
-    def test_create_backup(self):
-        """The happy path for creating backups"""
-        FLAGS.allow_admin_api = True
-
-        body = {
-            'createBackup': {
-                'name': 'Backup 1',
-                'backup_type': 'daily',
-                'rotation': 1,
-            },
-        }
-
-        req = webob.Request.blank('/v1.0/servers/1/action')
-        req.method = 'POST'
-        req.body = json.dumps(body)
-        req.headers["content-type"] = "application/json"
-        response = req.get_response(fakes.wsgi_app())
-        self.assertEqual(202, response.status_int)
-        self.assertTrue(response.headers['Location'])
-
-    def test_create_backup_v1_1(self):
-        """The happy path for creating backups through v1.1 api"""
-        FLAGS.allow_admin_api = True
-
-        body = {
-            'createBackup': {
-                'name': 'Backup 1',
-                'backup_type': 'daily',
-                'rotation': 1,
-            },
-        }
-
-        req = webob.Request.blank('/v1.1/123/servers/1/action')
-        req.method = 'POST'
-        req.body = json.dumps(body)
-        req.headers["content-type"] = "application/json"
-        response = req.get_response(fakes.wsgi_app())
-        self.assertEqual(202, response.status_int)
-        self.assertTrue(response.headers['Location'])
-
-    def test_create_backup_admin_api_off(self):
-        """The happy path for creating backups"""
-        FLAGS.allow_admin_api = False
-
-        body = {
-            'createBackup': {
-                'name': 'Backup 1',
-                'backup_type': 'daily',
-                'rotation': 1,
-            },
-        }
-
-        req = webob.Request.blank('/v1.0/servers/1/action')
-        req.method = 'POST'
-        req.body = json.dumps(body)
-        req.headers["content-type"] = "application/json"
-        response = req.get_response(fakes.wsgi_app())
-        self.assertEqual(501, response.status_int)
-
-    def test_create_backup_with_metadata(self):
-        FLAGS.allow_admin_api = True
-
-        body = {
-            'createBackup': {
-                'name': 'Backup 1',
-                'backup_type': 'daily',
-                'rotation': 1,
-                'metadata': {'123': 'asdf'},
-            },
-        }
-
-        req = webob.Request.blank('/v1.0/servers/1/action')
-        req.method = 'POST'
-        req.body = json.dumps(body)
-        req.headers["content-type"] = "application/json"
-        response = req.get_response(fakes.wsgi_app())
-        self.assertEqual(202, response.status_int)
-        self.assertTrue(response.headers['Location'])
-
-    def test_create_backup_no_name(self):
-        """Name is required for backups"""
-        FLAGS.allow_admin_api = True
-
-        body = {
-            'createBackup': {
-                'backup_type': 'daily',
-                'rotation': 1,
-            },
-        }
-
-        req = webob.Request.blank('/v1.0/images')
-        req.method = 'POST'
-        req.body = json.dumps(body)
-        req.headers["content-type"] = "application/json"
-        response = req.get_response(fakes.wsgi_app())
-        self.assertEqual(400, response.status_int)
-
-    def test_create_backup_no_rotation(self):
-        """Rotation is required for backup requests"""
-        FLAGS.allow_admin_api = True
-
-        body = {
-            'createBackup': {
-                'name': 'Backup 1',
-                'backup_type': 'daily',
-            },
-        }
-
-        req = webob.Request.blank('/v1.0/images')
-        req.method = 'POST'
-        req.body = json.dumps(body)
-        req.headers["content-type"] = "application/json"
-
-        response = req.get_response(fakes.wsgi_app())
-        self.assertEqual(400, response.status_int)
-
-    def test_create_backup_no_backup_type(self):
-        """Backup Type (daily or weekly) is required for backup requests"""
-        FLAGS.allow_admin_api = True
-
-        body = {
-            'createBackup': {
-                'name': 'Backup 1',
-                'rotation': 1,
-            },
-        }
-        req = webob.Request.blank('/v1.0/images')
-        req.method = 'POST'
-        req.body = json.dumps(body)
-        req.headers["content-type"] = "application/json"
-
-        response = req.get_response(fakes.wsgi_app())
-        self.assertEqual(400, response.status_int)
-
-    def test_create_backup_bad_entity(self):
-        FLAGS.allow_admin_api = True
-
-        body = {'createBackup': 'go'}
-        req = webob.Request.blank('/v1.0/images')
-        req.method = 'POST'
-        req.body = json.dumps(body)
-        req.headers["content-type"] = "application/json"
-
-        response = req.get_response(fakes.wsgi_app())
-        self.assertEqual(400, response.status_int)
-
-
-class TestServerActionXMLDeserializer(test.TestCase):
-
-    def setUp(self):
-        self.deserializer = create_instance_helper.ServerXMLDeserializer()
-
-    def tearDown(self):
-        pass
-
-    def test_create_image(self):
-        serial_request = """
-<createImage xmlns="http://docs.openstack.org/compute/api/v1.1"
-             name="new-server-test"/>"""
-        request = self.deserializer.deserialize(serial_request, 'action')
-        expected = {
-            "createImage": {
-                "name": "new-server-test",
-                "metadata": {},
-            },
-        }
-        self.assertEquals(request['body'], expected)
-
-    def test_create_image_with_metadata(self):
-        serial_request = """
-<createImage xmlns="http://docs.openstack.org/compute/api/v1.1"
-             name="new-server-test">
-    <metadata>
-        <meta key="key1">value1</meta>
-    </metadata>
-</createImage>"""
-        request = self.deserializer.deserialize(serial_request, 'action')
-        expected = {
-            "createImage": {
-                "name": "new-server-test",
-                "metadata": {"key1": "value1"},
-            },
-        }
-        self.assertEquals(request['body'], expected)
-
-    def test_create_backup_with_metadata(self):
-        serial_request = """
-<createBackup xmlns="http://docs.openstack.org/compute/api/v1.1"
-             name="new-server-test"
-             rotation="12"
-             backup_type="daily">
-    <metadata>
-        <meta key="key1">value1</meta>
-    </metadata>
-</createBackup>"""
-        request = self.deserializer.deserialize(serial_request, 'action')
-        expected = {
-            "createBackup": {
-                "name": "new-server-test",
-                "rotation": "12",
-                "backup_type": "daily",
-                "metadata": {"key1": "value1"},
-            },
-        }
-        self.assertEquals(request['body'], expected)
-
-=======
->>>>>>> 5afb04d2
 
 class TestServerCreateRequestXMLDeserializerV10(unittest.TestCase):
 
