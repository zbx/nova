--- conflicted
+++ resolved
@@ -431,28 +431,17 @@
                            'kernel_id': inst['kernel_id'],
                            'ramdisk_id': inst['ramdisk_id']}
         if not os.path.exists(basepath('disk')):
-<<<<<<< HEAD
-            yield images.fetch(inst.image_id, basepath('disk-raw'), user,
-                              project)
+            images.fetch(inst.image_id, basepath('disk-raw'), user,
+                         project)
 
         using_kernel = inst.kernel_id
         if using_kernel:
             if not os.path.exists(basepath('kernel')):
-                yield images.fetch(inst.kernel_id, basepath('kernel'), user,
-                                   project)
+                images.fetch(inst.kernel_id, basepath('kernel'), user,
+                             project)
             if not os.path.exists(basepath('ramdisk')):
-                yield images.fetch(inst.ramdisk_id, basepath('ramdisk'), user,
-                                   project)
-=======
-            images.fetch(inst.image_id, basepath('disk-raw'), user,
-                         project)
-        if not os.path.exists(basepath('kernel')):
-            images.fetch(inst.kernel_id, basepath('kernel'), user,
-                         project)
-        if not os.path.exists(basepath('ramdisk')):
-            images.fetch(inst.ramdisk_id, basepath('ramdisk'), user,
-                         project)
->>>>>>> cd460a1f
+                images.fetch(inst.ramdisk_id, basepath('ramdisk'), user,
+                             project)
 
         def execute(cmd, process_input=None, check_exit_code=True):
             return utils.execute(cmd=cmd,
@@ -486,9 +475,9 @@
             if net:
                 logging.info('instance %s: injecting net into image %s',
                     inst['name'], inst.image_id)
-<<<<<<< HEAD
+
             try:
-                yield disk.inject_data(basepath('disk-raw'), key, net,
+                disk.inject_data(basepath('disk-raw'), key, net,
                                        partition=target_partition,
                                        execute=execute)
             except Exception as e:
@@ -500,14 +489,7 @@
         if using_kernel:
             if os.path.exists(basepath('disk')):
                 yield process.simple_execute('rm -f %s' % basepath('disk'))
-=======
-            disk.inject_data(basepath('disk-raw'), key, net,
-                             execute=execute)
-
-        if os.path.exists(basepath('disk')):
-            utils.execute('rm -f %s' % basepath('disk'))
-
->>>>>>> cd460a1f
+
         local_bytes = (instance_types.INSTANCE_TYPES[inst.instance_type]
                                                     ['local_gb']
                                                     * 1024 * 1024 * 1024)
