--- conflicted
+++ resolved
@@ -333,13 +333,10 @@
         rec['currently_attached'] = False
         rec['device'] = ''
 
-<<<<<<< HEAD
     def PIF_get_all_records_where(self, _1, _2):
         # TODO (salvatore-orlando):filter table on _2
         return _db_content['PIF']
 
-=======
->>>>>>> 9a1a2c17
     def VM_get_xenstore_data(self, _1, vm_ref):
         return _db_content['VM'][vm_ref].get('xenstore_data', '')
 
@@ -349,13 +346,10 @@
             return
         db_ref['xenstore_data'][key] = None
 
-<<<<<<< HEAD
-=======
     def network_get_all_records_where(self, _1, _2):
         # TODO (salvatore-orlando):filter table on _2
         return _db_content['network']
 
->>>>>>> 9a1a2c17
     def VM_add_to_xenstore_data(self, _1, vm_ref, key, value):
         db_ref = _db_content['VM'][vm_ref]
         if not 'xenstore_data' in db_ref:
