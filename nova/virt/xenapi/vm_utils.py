# vim: tabstop=4 shiftwidth=4 softtabstop=4

# Copyright (c) 2010 Citrix Systems, Inc.
#
#    Licensed under the Apache License, Version 2.0 (the "License"); you may
#    not use this file except in compliance with the License. You may obtain
#    a copy of the License at
#
#         http://www.apache.org/licenses/LICENSE-2.0
#
#    Unless required by applicable law or agreed to in writing, software
#    distributed under the License is distributed on an "AS IS" BASIS, WITHOUT
#    WARRANTIES OR CONDITIONS OF ANY KIND, either express or implied. See the
#    License for the specific language governing permissions and limitations
#    under the License.

"""
Helper methods for operations related to the management of VM records and
their attributes like VDIs, VIFs, as well as their lookup functions.
"""

import os
import pickle
import re
import urllib
from xml.dom import minidom

from eventlet import event
import glance.client
from nova import exception
from nova import flags
from nova import log as logging
from nova import utils
from nova.auth.manager import AuthManager
from nova.compute import instance_types
from nova.compute import power_state
from nova.virt import images
from nova.virt.xenapi import HelperBase
from nova.virt.xenapi.volume_utils import StorageError


FLAGS = flags.FLAGS
LOG = logging.getLogger("nova.virt.xenapi.vm_utils")

XENAPI_POWER_STATE = {
    'Halted': power_state.SHUTDOWN,
    'Running': power_state.RUNNING,
    'Paused': power_state.PAUSED,
    'Suspended': power_state.SUSPENDED,
    'Crashed': power_state.CRASHED}


SECTOR_SIZE = 512
MBR_SIZE_SECTORS = 63
MBR_SIZE_BYTES = MBR_SIZE_SECTORS * SECTOR_SIZE
KERNEL_DIR = '/boot/guest'


class ImageType:
    """
    Enumeration class for distinguishing different image types
        0 - kernel/ramdisk image (goes on dom0's filesystem)
        1 - disk image (local SR, partitioned by objectstore plugin)
        2 - raw disk image (local SR, NOT partitioned by plugin)
    """

    KERNEL_RAMDISK = 0
    DISK = 1
    DISK_RAW = 2


class VMHelper(HelperBase):
    """
    The class that wraps the helper methods together.
    """

    @classmethod
    def create_vm(cls, session, instance, kernel, ramdisk, pv_kernel=False):
        """Create a VM record.  Returns a Deferred that gives the new
        VM reference.
        the pv_kernel flag indicates whether the guest is HVM or PV
        """

        instance_type = instance_types.INSTANCE_TYPES[instance.instance_type]
        mem = str(long(instance_type['memory_mb']) * 1024 * 1024)
        vcpus = str(instance_type['vcpus'])
        rec = {
            'name_label': instance.name,
            'name_description': '',
            'is_a_template': False,
            'memory_static_min': '0',
            'memory_static_max': mem,
            'memory_dynamic_min': mem,
            'memory_dynamic_max': mem,
            'VCPUs_at_startup': vcpus,
            'VCPUs_max': vcpus,
            'VCPUs_params': {},
            'actions_after_shutdown': 'destroy',
            'actions_after_reboot': 'restart',
            'actions_after_crash': 'destroy',
            'PV_bootloader': '',
            'PV_kernel': '',
            'PV_ramdisk': '',
            'PV_args': '',
            'PV_bootloader_args': '',
            'PV_legacy_args': '',
            'HVM_boot_policy': '',
            'HVM_boot_params': {},
            'platform': {},
            'PCI_bus': '',
            'recommendations': '',
            'affinity': '',
            'user_version': '0',
            'other_config': {},
            }
        #Complete VM configuration record according to the image type
        #non-raw/raw with PV kernel/raw in HVM mode
        if instance.kernel_id:
            rec['PV_bootloader'] = ''
            rec['PV_kernel'] = kernel
            rec['PV_ramdisk'] = ramdisk
            rec['PV_args'] = 'root=/dev/xvda1'
            rec['PV_bootloader_args'] = ''
            rec['PV_legacy_args'] = ''
        else:
            if pv_kernel:
                rec['PV_args'] = 'noninteractive'
                rec['PV_bootloader'] = 'pygrub'
            else:
                rec['HVM_boot_policy'] = 'BIOS order'
                rec['HVM_boot_params'] = {'order': 'dc'}
                rec['platform'] = {'acpi': 'true', 'apic': 'true',
                                   'pae': 'true', 'viridian': 'true'}
        LOG.debug(_('Created VM %s...'), instance.name)
        vm_ref = session.call_xenapi('VM.create', rec)
        instance_name = instance.name
        LOG.debug(_('Created VM %(instance_name)s as %(vm_ref)s.') % locals())
        return vm_ref

    @classmethod
    def create_vbd(cls, session, vm_ref, vdi_ref, userdevice, bootable):
        """Create a VBD record.  Returns a Deferred that gives the new
        VBD reference."""
        vbd_rec = {}
        vbd_rec['VM'] = vm_ref
        vbd_rec['VDI'] = vdi_ref
        vbd_rec['userdevice'] = str(userdevice)
        vbd_rec['bootable'] = bootable
        vbd_rec['mode'] = 'RW'
        vbd_rec['type'] = 'disk'
        vbd_rec['unpluggable'] = True
        vbd_rec['empty'] = False
        vbd_rec['other_config'] = {}
        vbd_rec['qos_algorithm_type'] = ''
        vbd_rec['qos_algorithm_params'] = {}
        vbd_rec['qos_supported_algorithms'] = []
        LOG.debug(_('Creating VBD for VM %(vm_ref)s,'
                ' VDI %(vdi_ref)s ... ') % locals())
        vbd_ref = session.call_xenapi('VBD.create', vbd_rec)
        LOG.debug(_('Created VBD %(vbd_ref)s for VM %(vm_ref)s,'
                ' VDI %(vdi_ref)s.') % locals())
        return vbd_ref

    @classmethod
    def find_vbd_by_number(cls, session, vm_ref, number):
        """Get the VBD reference from the device number"""
        vbds = session.get_xenapi().VM.get_VBDs(vm_ref)
        if vbds:
            for vbd in vbds:
                try:
                    vbd_rec = session.get_xenapi().VBD.get_record(vbd)
                    if vbd_rec['userdevice'] == str(number):
                        return vbd
                except cls.XenAPI.Failure, exc:
                    LOG.exception(exc)
        raise StorageError(_('VBD not found in instance %s') % vm_ref)

    @classmethod
    def unplug_vbd(cls, session, vbd_ref):
        """Unplug VBD from VM"""
        try:
            vbd_ref = session.call_xenapi('VBD.unplug', vbd_ref)
        except cls.XenAPI.Failure, exc:
            LOG.exception(exc)
            if exc.details[0] != 'DEVICE_ALREADY_DETACHED':
                raise StorageError(_('Unable to unplug VBD %s') % vbd_ref)

    @classmethod
    def destroy_vbd(cls, session, vbd_ref):
        """Destroy VBD from host database"""
        try:
            task = session.call_xenapi('Async.VBD.destroy', vbd_ref)
            #FIXME(armando): find a solution to missing instance_id
            #with Josh Kearney
            session.wait_for_task(0, task)
        except cls.XenAPI.Failure, exc:
            LOG.exception(exc)
            raise StorageError(_('Unable to destroy VBD %s') % vbd_ref)

    @classmethod
    def create_vif(cls, session, vm_ref, network_ref, mac_address):
        """Create a VIF record.  Returns a Deferred that gives the new
        VIF reference."""
        vif_rec = {}
        vif_rec['device'] = '0'
        vif_rec['network'] = network_ref
        vif_rec['VM'] = vm_ref
        vif_rec['MAC'] = mac_address
        vif_rec['MTU'] = '1500'
        vif_rec['other_config'] = {}
        vif_rec['qos_algorithm_type'] = ''
        vif_rec['qos_algorithm_params'] = {}
        LOG.debug(_('Creating VIF for VM %(vm_ref)s,'
                ' network %(network_ref)s.') % locals())
        vif_ref = session.call_xenapi('VIF.create', vif_rec)
        LOG.debug(_('Created VIF %(vif_ref)s for VM %(vm_ref)s,'
                ' network %(network_ref)s.') % locals())
        return vif_ref

    @classmethod
    def create_vdi(cls, session, sr_ref, name_label, virtual_size, read_only):
        """Create a VDI record and returns its reference."""
        vdi_ref = session.get_xenapi().VDI.create(
             {'name_label': name_label,
              'name_description': '',
              'SR': sr_ref,
              'virtual_size': str(virtual_size),
              'type': 'User',
              'sharable': False,
              'read_only': read_only,
              'xenstore_data': {},
              'other_config': {},
              'sm_config': {},
              'tags': []})
        LOG.debug(_('Created VDI %s (%s, %s, %s) on %s.'), vdi_ref,
                  name_label, virtual_size, read_only, sr_ref)
        return vdi_ref

    @classmethod
    def create_snapshot(cls, session, instance_id, vm_ref, label):
        """ Creates Snapshot (Template) VM, Snapshot VBD, Snapshot VDI,
        Snapshot VHD
        """
        #TODO(sirp): Add quiesce and VSS locking support when Windows support
        # is added
        LOG.debug(_("Snapshotting VM %(vm_ref)s with label '%(label)s'...")
                % locals())

        vm_vdi_ref, vm_vdi_rec = get_vdi_for_vm_safely(session, vm_ref)
        vm_vdi_uuid = vm_vdi_rec["uuid"]
        sr_ref = vm_vdi_rec["SR"]

        original_parent_uuid = get_vhd_parent_uuid(session, vm_vdi_ref)

        task = session.call_xenapi('Async.VM.snapshot', vm_ref, label)
        template_vm_ref = session.wait_for_task(instance_id, task)
        template_vdi_rec = get_vdi_for_vm_safely(session, template_vm_ref)[1]
        template_vdi_uuid = template_vdi_rec["uuid"]

        LOG.debug(_('Created snapshot %(template_vm_ref)s from'
                ' VM %(vm_ref)s.') % locals())

        parent_uuid = wait_for_vhd_coalesce(
            session, instance_id, sr_ref, vm_vdi_ref, original_parent_uuid)

        #TODO(sirp): we need to assert only one parent, not parents two deep
        return template_vm_ref, [template_vdi_uuid, parent_uuid]

    @classmethod
    def upload_image(cls, session, instance_id, vdi_uuids, image_id):
        """ Requests that the Glance plugin bundle the specified VDIs and
        push them into Glance using the specified human-friendly name.
        """
        logging.debug(_("Asking xapi to upload %(vdi_uuids)s as"
                " ID %(image_id)s") % locals())

        params = {'vdi_uuids': vdi_uuids,
                  'image_id': image_id,
                  'glance_host': FLAGS.glance_host,
                  'glance_port': FLAGS.glance_port}

        kwargs = {'params': pickle.dumps(params)}
        task = session.async_call_plugin('glance', 'put_vdis', kwargs)
        session.wait_for_task(instance_id, task)

    @classmethod
    def fetch_image(cls, session, instance_id, image, user, project, type):
        """
        type is interpreted as an ImageType instance
        Related flags:
            xenapi_image_service = ['glance', 'objectstore']
            glance_address = 'address for glance services'
            glance_port = 'port for glance services'
        """
        access = AuthManager().get_access_key(user, project)
<<<<<<< HEAD
        LOG.debug(_("Asking xapi to fetch %(url)s as %(access)s") % locals())
=======

        if FLAGS.xenapi_image_service == 'glance':
            return cls._fetch_image_glance(session, instance_id, image,
                                           access, type)
        else:
            return cls._fetch_image_objectstore(session, instance_id, image,
                                                access, user.secret, type)

    @classmethod
    def _fetch_image_glance(cls, session, instance_id, image, access, type):
        sr = find_sr(session)
        if sr is None:
            raise exception.NotFound('Cannot find SR to write VDI to')

        c = glance.client.Client(FLAGS.glance_host, FLAGS.glance_port)

        meta, image_file = c.get_image(image)
        virtual_size = int(meta['size'])
        vdi_size = virtual_size
        LOG.debug(_("Size for image %s:%d"), image, virtual_size)
        if type == ImageType.DISK:
            # Make room for MBR.
            vdi_size += MBR_SIZE_BYTES

        vdi = cls.create_vdi(session, sr, _('Glance image %s') % image,
                             vdi_size, False)

        with_vdi_attached_here(session, vdi, False,
                               lambda dev:
                               _stream_disk(dev, type,
                                            virtual_size, image_file))
        if (type == ImageType.KERNEL_RAMDISK):
            #we need to invoke a plugin for copying VDI's
            #content into proper path
            LOG.debug(_("Copying VDI %s to /boot/guest on dom0"), vdi)
            fn = "copy_kernel_vdi"
            args = {}
            args['vdi-ref'] = vdi
            #let the plugin copy the correct number of bytes
            args['image-size'] = str(vdi_size)
            task = session.async_call_plugin('glance', fn, args)
            filename = session.wait_for_task(instance_id, task)
            #remove the VDI as it is not needed anymore
            session.get_xenapi().VDI.destroy(vdi)
            LOG.debug(_("Kernel/Ramdisk VDI %s destroyed"), vdi)
            return filename
        else:
            return session.get_xenapi().VDI.get_uuid(vdi)

    @classmethod
    def _fetch_image_objectstore(cls, session, instance_id, image, access,
                                 secret, type):
        url = images.image_url(image)
        LOG.debug(_("Asking xapi to fetch %s as %s"), url, access)
>>>>>>> 7d7fbf5d
        fn = (type != ImageType.KERNEL_RAMDISK) and 'get_vdi' or 'get_kernel'
        args = {}
        args['src_url'] = url
        args['username'] = access
        args['password'] = secret
        args['add_partition'] = 'false'
        args['raw'] = 'false'
        if type != ImageType.KERNEL_RAMDISK:
            args['add_partition'] = 'true'
            if type == ImageType.DISK_RAW:
                args['raw'] = 'true'
        task = session.async_call_plugin('objectstore', fn, args)
        uuid = session.wait_for_task(instance_id, task)
        return uuid

    @classmethod
    def lookup_image(cls, session, instance_id, vdi_ref):
        if FLAGS.xenapi_image_service == 'glance':
            return cls._lookup_image_glance(session, vdi_ref)
        else:
            return cls._lookup_image_objectstore(session, instance_id, vdi_ref)

    @classmethod
    def _lookup_image_objectstore(cls, session, instance_id, vdi_ref):
        LOG.debug(_("Looking up vdi %s for PV kernel"), vdi_ref)
        fn = "is_vdi_pv"
        args = {}
        args['vdi-ref'] = vdi_ref
        task = session.async_call_plugin('objectstore', fn, args)
        pv_str = session.wait_for_task(instance_id, task)
        pv = None
        if pv_str.lower() == 'true':
            pv = True
        elif pv_str.lower() == 'false':
            pv = False
        LOG.debug(_("PV Kernel in VDI:%d"), pv)
        return pv

    @classmethod
    def _lookup_image_glance(cls, session, vdi_ref):
        LOG.debug(_("Looking up vdi %s for PV kernel"), vdi_ref)

        def is_vdi_pv(dev):
            LOG.debug(_("Running pygrub against %s"), dev)
            output = os.popen('pygrub -qn /dev/%s' % dev)
            for line in output.readlines():
                #try to find kernel string
                m = re.search('(?<=kernel:)/.*(?:>)', line)
                if m and m.group(0).find('xen') != -1:
                    LOG.debug(_("Found Xen kernel %s") % m.group(0))
                    return True
            LOG.debug(_("No Xen kernel found.  Booting HVM."))
            return False
        return with_vdi_attached_here(session, vdi_ref, True, is_vdi_pv)

    @classmethod
    def lookup(cls, session, i):
        """Look the instance i up, and returns it if available"""
        vms = session.get_xenapi().VM.get_by_name_label(i)
        n = len(vms)
        if n == 0:
            return None
        elif n > 1:
            raise exception.Duplicate(_('duplicate name found: %s') % i)
        else:
            return vms[0]

    @classmethod
    def lookup_vm_vdis(cls, session, vm):
        """Look for the VDIs that are attached to the VM"""
        # Firstly we get the VBDs, then the VDIs.
        # TODO(Armando): do we leave the read-only devices?
        vbds = session.get_xenapi().VM.get_VBDs(vm)
        vdis = []
        if vbds:
            for vbd in vbds:
                try:
                    vdi = session.get_xenapi().VBD.get_VDI(vbd)
                    # Test valid VDI
                    record = session.get_xenapi().VDI.get_record(vdi)
                    LOG.debug(_('VDI %s is still available'), record['uuid'])
                except cls.XenAPI.Failure, exc:
                    LOG.exception(exc)
                else:
                    vdis.append(vdi)
            if len(vdis) > 0:
                return vdis
            else:
                return None

    @classmethod
    def compile_info(cls, record):
        """Fill record with VM status information"""
        LOG.info(_("(VM_UTILS) xenserver vm state -> |%s|"),
                 record['power_state'])
        LOG.info(_("(VM_UTILS) xenapi power_state -> |%s|"),
                 XENAPI_POWER_STATE[record['power_state']])
        return {'state': XENAPI_POWER_STATE[record['power_state']],
                'max_mem': long(record['memory_static_max']) >> 10,
                'mem': long(record['memory_dynamic_max']) >> 10,
                'num_cpu': record['VCPUs_max'],
                'cpu_time': 0}

    @classmethod
    def compile_diagnostics(cls, session, record):
        """Compile VM diagnostics data"""
        try:
            host = session.get_xenapi_host()
            host_ip = session.get_xenapi().host.get_record(host)["address"]
        except (cls.XenAPI.Failure, KeyError) as e:
            return {"Unable to retrieve diagnostics": e}

        try:
            diags = {}
            xml = get_rrd(host_ip, record["uuid"])
            if xml:
                rrd = minidom.parseString(xml)
                for i, node in enumerate(rrd.firstChild.childNodes):
                    # We don't want all of the extra garbage
                    if i >= 3 and i <= 11:
                        ref = node.childNodes
                        # Name and Value
                        if len(ref) > 6:
                            diags[ref[0].firstChild.data] = \
                                ref[6].firstChild.data
            return diags
        except cls.XenAPI.Failure as e:
            return {"Unable to retrieve diagnostics": e}


def get_rrd(host, uuid):
    """Return the VM RRD XML as a string"""
    try:
        xml = urllib.urlopen("http://%s:%s@%s/vm_rrd?uuid=%s" % (
            FLAGS.xenapi_connection_username,
            FLAGS.xenapi_connection_password,
            host,
            uuid))
        return xml.read()
    except IOError:
        return None


#TODO(sirp): This code comes from XS5.6 pluginlib.py, we should refactor to
# use that implmenetation
def get_vhd_parent(session, vdi_rec):
    """
    Returns the VHD parent of the given VDI record, as a (ref, rec) pair.
    Returns None if we're at the root of the tree.
    """
    if 'vhd-parent' in vdi_rec['sm_config']:
        parent_uuid = vdi_rec['sm_config']['vhd-parent']
        parent_ref = session.get_xenapi().VDI.get_by_uuid(parent_uuid)
        parent_rec = session.get_xenapi().VDI.get_record(parent_ref)
        LOG.debug(_("VHD %s has parent %s"), vdi_rec['uuid'], parent_ref)
        return parent_ref, parent_rec
    else:
        return None


def get_vhd_parent_uuid(session, vdi_ref):
    vdi_rec = session.get_xenapi().VDI.get_record(vdi_ref)
    ret = get_vhd_parent(session, vdi_rec)
    if ret:
        parent_ref, parent_rec = ret
        return parent_rec["uuid"]
    else:
        return None


def scan_sr(session, instance_id, sr_ref):
    LOG.debug(_("Re-scanning SR %s"), sr_ref)
    task = session.call_xenapi('Async.SR.scan', sr_ref)
    session.wait_for_task(instance_id, task)


def wait_for_vhd_coalesce(session, instance_id, sr_ref, vdi_ref,
                          original_parent_uuid):
    """ Spin until the parent VHD is coalesced into its parent VHD

    Before coalesce:
        * original_parent_vhd
            * parent_vhd
                snapshot

    Atter coalesce:
        * parent_vhd
            snapshot
    """
    max_attempts = FLAGS.xenapi_vhd_coalesce_max_attempts
    attempts = {'counter': 0}

    def _poll_vhds():
        attempts['counter'] += 1
        if attempts['counter'] > max_attempts:
            counter = attempts['counter']
            msg = (_("VHD coalesce attempts exceeded (%(counter)d >"
                    " %(max_attempts)d), giving up...") % locals())
            raise exception.Error(msg)

        scan_sr(session, instance_id, sr_ref)
        parent_uuid = get_vhd_parent_uuid(session, vdi_ref)
        if original_parent_uuid and (parent_uuid != original_parent_uuid):
            LOG.debug(_("Parent %(parent_uuid)s doesn't match original parent"
                    " %(original_parent_uuid)s, waiting for coalesce...")
                    % locals())
        else:
            # Breakout of the loop (normally) and return the parent_uuid
            raise utils.LoopingCallDone(parent_uuid)

    loop = utils.LoopingCall(_poll_vhds)
    loop.start(FLAGS.xenapi_vhd_coalesce_poll_interval, now=True)
    parent_uuid = loop.wait()
    return parent_uuid


def get_vdi_for_vm_safely(session, vm_ref):
    vdi_refs = VMHelper.lookup_vm_vdis(session, vm_ref)
    if vdi_refs is None:
        raise Exception(_("No VDIs found for VM %s") % vm_ref)
    else:
        num_vdis = len(vdi_refs)
        if num_vdis != 1:
            raise Exception(_("Unexpected number of VDIs (%(num_vdis)s) found"
                    " for VM %s") % locals())

    vdi_ref = vdi_refs[0]
    vdi_rec = session.get_xenapi().VDI.get_record(vdi_ref)
    return vdi_ref, vdi_rec


def find_sr(session):
    host = session.get_xenapi_host()
    srs = session.get_xenapi().SR.get_all()
    for sr in srs:
        sr_rec = session.get_xenapi().SR.get_record(sr)
        if not ('i18n-key' in sr_rec['other_config'] and
                sr_rec['other_config']['i18n-key'] == 'local-storage'):
            continue
        for pbd in sr_rec['PBDs']:
            pbd_rec = session.get_xenapi().PBD.get_record(pbd)
            if pbd_rec['host'] == host:
                return sr
    return None


def with_vdi_attached_here(session, vdi, read_only, f):
    this_vm_ref = get_this_vm_ref(session)
    vbd_rec = {}
    vbd_rec['VM'] = this_vm_ref
    vbd_rec['VDI'] = vdi
    vbd_rec['userdevice'] = 'autodetect'
    vbd_rec['bootable'] = False
    vbd_rec['mode'] = read_only and 'RO' or 'RW'
    vbd_rec['type'] = 'disk'
    vbd_rec['unpluggable'] = True
    vbd_rec['empty'] = False
    vbd_rec['other_config'] = {}
    vbd_rec['qos_algorithm_type'] = ''
    vbd_rec['qos_algorithm_params'] = {}
    vbd_rec['qos_supported_algorithms'] = []
    LOG.debug(_('Creating VBD for VDI %s ... '), vdi)
    vbd = session.get_xenapi().VBD.create(vbd_rec)
    LOG.debug(_('Creating VBD for VDI %s done.'), vdi)
    try:
        LOG.debug(_('Plugging VBD %s ... '), vbd)
        session.get_xenapi().VBD.plug(vbd)
        LOG.debug(_('Plugging VBD %s done.'), vbd)
        return f(session.get_xenapi().VBD.get_device(vbd))
    finally:
        LOG.debug(_('Destroying VBD for VDI %s ... '), vdi)
        vbd_unplug_with_retry(session, vbd)
        ignore_failure(session.get_xenapi().VBD.destroy, vbd)
        LOG.debug(_('Destroying VBD for VDI %s done.'), vdi)


def vbd_unplug_with_retry(session, vbd):
    """Call VBD.unplug on the given VBD, with a retry if we get
    DEVICE_DETACH_REJECTED.  For reasons which I don't understand, we're
    seeing the device still in use, even when all processes using the device
    should be dead."""
    while True:
        try:
            session.get_xenapi().VBD.unplug(vbd)
            LOG.debug(_('VBD.unplug successful first time.'))
            return
        except VMHelper.XenAPI.Failure, e:
            if (len(e.details) > 0 and
                e.details[0] == 'DEVICE_DETACH_REJECTED'):
                LOG.debug(_('VBD.unplug rejected: retrying...'))
                time.sleep(1)
            elif (len(e.details) > 0 and
                  e.details[0] == 'DEVICE_ALREADY_DETACHED'):
                LOG.debug(_('VBD.unplug successful eventually.'))
                return
            else:
                LOG.error(_('Ignoring XenAPI.Failure in VBD.unplug: %s'),
                              e)
                return


def ignore_failure(func, *args, **kwargs):
    try:
        return func(*args, **kwargs)
    except VMHelper.XenAPI.Failure, e:
        LOG.error(_('Ignoring XenAPI.Failure %s'), e)
        return None


def get_this_vm_uuid():
    with file('/sys/hypervisor/uuid') as f:
        return f.readline().strip()


def get_this_vm_ref(session):
    return session.get_xenapi().VM.get_by_uuid(get_this_vm_uuid())


def _stream_disk(dev, type, virtual_size, image_file):
    offset = 0
    if type == ImageType.DISK:
        offset = MBR_SIZE_BYTES
        _write_partition(virtual_size, dev)

    with open('/dev/%s' % dev, 'wb') as f:
        f.seek(offset)
        for chunk in image_file:
            f.write(chunk)


def _write_partition(virtual_size, dev):
    dest = '/dev/%s' % dev
    mbr_last = MBR_SIZE_SECTORS - 1
    primary_first = MBR_SIZE_SECTORS
    primary_last = MBR_SIZE_SECTORS + (virtual_size / SECTOR_SIZE) - 1

    LOG.debug(_('Writing partition table %d %d to %s...'),
              primary_first, primary_last, dest)

    def execute(cmd, process_input=None, check_exit_code=True):
        return utils.execute(cmd=cmd,
                             process_input=process_input,
                             check_exit_code=check_exit_code)

    execute('parted --script %s mklabel msdos' % dest)
    execute('parted --script %s mkpart primary %ds %ds' %
            (dest, primary_first, primary_last))

    LOG.debug(_('Writing partition table %s done.'), dest)<|MERGE_RESOLUTION|>--- conflicted
+++ resolved
@@ -293,9 +293,6 @@
             glance_port = 'port for glance services'
         """
         access = AuthManager().get_access_key(user, project)
-<<<<<<< HEAD
-        LOG.debug(_("Asking xapi to fetch %(url)s as %(access)s") % locals())
-=======
 
         if FLAGS.xenapi_image_service == 'glance':
             return cls._fetch_image_glance(session, instance_id, image,
@@ -349,8 +346,8 @@
     def _fetch_image_objectstore(cls, session, instance_id, image, access,
                                  secret, type):
         url = images.image_url(image)
-        LOG.debug(_("Asking xapi to fetch %s as %s"), url, access)
->>>>>>> 7d7fbf5d
+        access = AuthManager().get_access_key(user, project)
+        LOG.debug(_("Asking xapi to fetch %(url)s as %(access)s") % locals())
         fn = (type != ImageType.KERNEL_RAMDISK) and 'get_vdi' or 'get_kernel'
         args = {}
         args['src_url'] = url
