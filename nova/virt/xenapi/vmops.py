--- conflicted
+++ resolved
@@ -182,60 +182,6 @@
         disk_image_type = VMHelper.determine_disk_image_type(instance)
         kernel = None
         ramdisk = None
-<<<<<<< HEAD
-        if instance.ramdisk_id:
-            ramdisk = VMHelper.fetch_image(self._session, instance.id,
-                    instance.ramdisk_id, user, project,
-                    ImageType.KERNEL_RAMDISK)
-        # Create the VM ref and attach the first disk
-        first_vdi_ref = self._session.call_xenapi('VDI.get_by_uuid',
-                vdis[0]['vdi_uuid'])
-
-        vm_mode = instance.vm_mode and instance.vm_mode.lower()
-        if vm_mode == 'pv':
-            use_pv_kernel = True
-        elif vm_mode in ('hv', 'hvm'):
-            use_pv_kernel = False
-            vm_mode = 'hvm'  # Normalize
-        else:
-            use_pv_kernel = VMHelper.determine_is_pv(self._session,
-                    instance.id, first_vdi_ref, disk_image_type,
-                    instance.os_type)
-            vm_mode = use_pv_kernel and 'pv' or 'hvm'
-
-        if instance.vm_mode != vm_mode:
-            # Update database with normalized (or determined) value
-            db.instance_update(context.get_admin_context(),
-                               instance['id'], {'vm_mode': vm_mode})
-
-        vm_ref = VMHelper.create_vm(self._session, instance,
-                kernel, ramdisk, use_pv_kernel)
-
-        # device 0 reserved for RW disk
-        userdevice = 0
-
-        # DISK_ISO needs two VBDs: the ISO disk and a blank RW disk
-        if disk_image_type == ImageType.DISK_ISO:
-            LOG.debug("detected ISO image type, going to create blank VM for "
-                  "install")
-
-            cd_vdi_ref = first_vdi_ref
-            first_vdi_ref = VMHelper.fetch_blank_disk(session=self._session,
-                        instance_type_id=instance.instance_type_id)
-
-            VMHelper.create_vbd(session=self._session, vm_ref=vm_ref,
-                vdi_ref=first_vdi_ref, userdevice=userdevice, bootable=False)
-
-            # device 1 reserved for rescue disk so use '2'.
-            userdevice = userdevice + 2
-            VMHelper.create_cd_vbd(session=self._session, vm_ref=vm_ref,
-                    vdi_ref=cd_vdi_ref, userdevice=userdevice, bootable=True)
-        else:
-            VMHelper.create_vbd(session=self._session, vm_ref=vm_ref,
-                vdi_ref=first_vdi_ref, userdevice=userdevice, bootable=True)
-            # userdevice 1 is reserved for rescue
-            userdevice = userdevice + 1
-=======
         try:
             if instance.kernel_id:
                 kernel = VMHelper.fetch_image(self._session, instance.id,
@@ -292,9 +238,34 @@
 
             raise vm_create_error
 
-        VMHelper.create_vbd(session=self._session, vm_ref=vm_ref,
-                vdi_ref=first_vdi_ref, userdevice=0, bootable=True)
->>>>>>> 4a52d498
+        # device 0 reserved for RW disk
+        userdevice = 0
+
+        # DISK_ISO needs two VBDs: the ISO disk and a blank RW disk
+        if disk_image_type == ImageType.DISK_ISO:
+            LOG.debug("detected ISO image type, going to create blank VM for "
+                  "install")
+
+            cd_vdi_ref = first_vdi_ref
+            first_vdi_ref = VMHelper.fetch_blank_disk(session=self._session,
+                        instance_type_id=instance.instance_type_id)
+
+            VMHelper.create_vbd(session=self._session, vm_ref=vm_ref,
+                vdi_ref=first_vdi_ref, userdevice=userdevice, bootable=False)
+
+            # device 1 reserved for rescue disk so use '2', we've used '0'
+            userdevice = 2
+            VMHelper.create_cd_vbd(session=self._session, vm_ref=vm_ref,
+                    vdi_ref=cd_vdi_ref, userdevice=userdevice, bootable=True)
+
+            # set user device to next free value
+            userdevice += 1
+        else:
+            VMHelper.create_vbd(session=self._session, vm_ref=vm_ref,
+                vdi_ref=first_vdi_ref, userdevice=userdevice, bootable=True)
+            # set user device to next free value
+            # userdevice 1 is reserved for rescue, we've used '0'
+            userdevice = 2
 
         # Attach any other disks
         for vdi in vdis[1:]:
