# The order of packages is significant, because pip processes them in the order
# of appearance. Changing the order has an impact on the overall integration
# process, which may cause wedges in the gate later.

pbr<2.0,>=0.11
SQLAlchemy<1.1.0,>=0.9.7
boto>=2.32.1
decorator>=3.4.0
eventlet>=0.17.3
Jinja2>=2.6 # BSD License (3 clause)
keystonemiddleware>=1.5.0
lxml>=2.3
Routes!=2.0,>=1.12.3
WebOb>=1.2.3
greenlet>=0.3.2
PasteDeploy>=1.5.0
Paste
PrettyTable<0.8,>=0.7
sqlalchemy-migrate>=0.9.6
netaddr>=0.7.12
netifaces>=0.10.4
paramiko>=1.13.0
pyasn1
Babel>=1.3
iso8601>=0.1.9
jsonschema!=2.5.0,<3.0.0,>=2.0.0
python-cinderclient>=1.2.2
python-keystoneclient>=1.6.0
python-neutronclient<3,>=2.3.11
python-glanceclient>=0.18.0
requests>=2.5.2
six>=1.9.0
stevedore>=1.5.0 # Apache-2.0
setuptools
<<<<<<< HEAD
websockify>=0.6.0,<0.7
oslo.concurrency>=2.0.0         # Apache-2.0
oslo.config>=1.11.0  # Apache-2.0
oslo.context>=0.2.0                     # Apache-2.0
oslo.log>=1.2.0  # Apache-2.0
oslo.serialization>=1.4.0               # Apache-2.0
oslo.utils>=1.6.0                       # Apache-2.0
oslo.db>=1.10.0  # Apache-2.0
oslo.rootwrap>=2.0.0  # Apache-2.0
oslo.messaging>=1.8.0  # Apache-2.0
oslo.i18n>=1.5.0  # Apache-2.0
rfc3986>=0.2.0  # Apache-2.0
oslo.middleware>=1.2.0,!=2.0.0                  # Apache-2.0
psutil>=1.1.1,<2.0.0
oslo.versionedobjects>=0.3.0
alembic>=0.7.2
=======
websockify<0.7,>=0.6.0
oslo.concurrency>=2.0.0 # Apache-2.0
oslo.config>=1.11.0 # Apache-2.0
oslo.context>=0.2.0 # Apache-2.0
oslo.log>=1.2.0 # Apache-2.0
oslo.serialization>=1.4.0 # Apache-2.0
oslo.utils>=1.6.0 # Apache-2.0
oslo.db>=1.10.0 # Apache-2.0
oslo.rootwrap>=2.0.0 # Apache-2.0
oslo.messaging>=1.8.0 # Apache-2.0
oslo.i18n>=1.5.0 # Apache-2.0
rfc3986>=0.2.0 # Apache-2.0
oslo.middleware!=2.0.0,>=1.2.0 # Apache-2.0
psutil<2.0.0,>=1.1.1
oslo.versionedobjects>=0.3.0
>>>>>>> 716d35bc
<|MERGE_RESOLUTION|>--- conflicted
+++ resolved
@@ -32,24 +32,6 @@
 six>=1.9.0
 stevedore>=1.5.0 # Apache-2.0
 setuptools
-<<<<<<< HEAD
-websockify>=0.6.0,<0.7
-oslo.concurrency>=2.0.0         # Apache-2.0
-oslo.config>=1.11.0  # Apache-2.0
-oslo.context>=0.2.0                     # Apache-2.0
-oslo.log>=1.2.0  # Apache-2.0
-oslo.serialization>=1.4.0               # Apache-2.0
-oslo.utils>=1.6.0                       # Apache-2.0
-oslo.db>=1.10.0  # Apache-2.0
-oslo.rootwrap>=2.0.0  # Apache-2.0
-oslo.messaging>=1.8.0  # Apache-2.0
-oslo.i18n>=1.5.0  # Apache-2.0
-rfc3986>=0.2.0  # Apache-2.0
-oslo.middleware>=1.2.0,!=2.0.0                  # Apache-2.0
-psutil>=1.1.1,<2.0.0
-oslo.versionedobjects>=0.3.0
-alembic>=0.7.2
-=======
 websockify<0.7,>=0.6.0
 oslo.concurrency>=2.0.0 # Apache-2.0
 oslo.config>=1.11.0 # Apache-2.0
@@ -65,4 +47,4 @@
 oslo.middleware!=2.0.0,>=1.2.0 # Apache-2.0
 psutil<2.0.0,>=1.1.1
 oslo.versionedobjects>=0.3.0
->>>>>>> 716d35bc
+alembic>=0.7.2